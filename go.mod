--- conflicted
+++ resolved
@@ -96,15 +96,10 @@
 	github.com/pmezard/go-difflib v1.0.0 // indirect
 	github.com/prometheus/common v0.44.0 // indirect
 	github.com/prometheus/procfs v0.11.0 // indirect
-<<<<<<< HEAD
+	github.com/sergi/go-diff v1.3.1 // indirect
+	github.com/sirupsen/logrus v1.9.3 // indirect
 	github.com/spf13/afero v1.9.5 // indirect
 	github.com/spf13/cast v1.5.1 // indirect
-=======
-	github.com/sergi/go-diff v1.3.1 // indirect
-	github.com/sirupsen/logrus v1.9.3 // indirect
-	github.com/spf13/afero v1.9.3 // indirect
-	github.com/spf13/cast v1.5.0 // indirect
->>>>>>> 5586f770
 	github.com/spf13/jwalterweatherman v1.1.0 // indirect
 	github.com/spf13/pflag v1.0.5 // indirect
 	github.com/stretchr/objx v0.5.0 // indirect
