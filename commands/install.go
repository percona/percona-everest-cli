--- conflicted
+++ resolved
@@ -70,16 +70,10 @@
 func initInstallViperFlags(cmd *cobra.Command) {
 	viper.BindPFlag("skip-wizard", cmd.Flags().Lookup("skip-wizard")) //nolint:errcheck,gosec
 
-<<<<<<< HEAD
 	viper.BindEnv("kubeconfig")                                                         //nolint:errcheck,gosec
 	viper.BindPFlag("kubeconfig", cmd.Flags().Lookup("kubeconfig"))                     //nolint:errcheck,gosec
-	viper.BindPFlag("namespace", cmd.Flags().Lookup("namespace"))                       //nolint:errcheck,gosec
+	viper.BindPFlag("namespaces", cmd.Flags().Lookup("namespaces"))                     //nolint:errcheck,gosec
 	viper.BindPFlag("version-metadata-url", cmd.Flags().Lookup("version-metadata-url")) //nolint:errcheck,gosec
-=======
-	viper.BindEnv("kubeconfig")                                     //nolint:errcheck,gosec
-	viper.BindPFlag("kubeconfig", cmd.Flags().Lookup("kubeconfig")) //nolint:errcheck,gosec
-	viper.BindPFlag("namespaces", cmd.Flags().Lookup("namespaces")) //nolint:errcheck,gosec
->>>>>>> eb26e7b7
 
 	viper.BindPFlag("operator.mongodb", cmd.Flags().Lookup("operator.mongodb"))               //nolint:errcheck,gosec
 	viper.BindPFlag("operator.postgresql", cmd.Flags().Lookup("operator.postgresql"))         //nolint:errcheck,gosec
