--- conflicted
+++ resolved
@@ -34,11 +34,7 @@
 			}
 
 			everestClConnector := everestClient.NewEverest(everestCl)
-<<<<<<< HEAD
-			command := list.NewVersions(*c, everestClConnector)
-=======
-			command := list.NewVersions(c, everestClConnector, l)
->>>>>>> 5586f770
+			command := list.NewVersions(*c, everestClConnector, l)
 			res, err := command.Run(cmd.Context())
 			if err != nil {
 				l.Error(err)
