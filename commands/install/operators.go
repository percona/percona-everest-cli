// Package install holds logic for install command.
package install

import (
	"os"

	"github.com/spf13/cobra"
	"github.com/spf13/viper"
	"go.uber.org/zap"

	"github.com/percona/percona-everest-cli/pkg/install"
)

// NewOperatorsCmd returns a new operators command.
func NewOperatorsCmd(l *zap.SugaredLogger) *cobra.Command {
	cmd := &cobra.Command{
		Use: "operators",
		Run: func(cmd *cobra.Command, args []string) {
			initOperatorsViperFlags(cmd)

			c, err := parseConfig()
			if err != nil {
				os.Exit(1)
			}

<<<<<<< HEAD
			op, err := install.NewOperators(*c)
=======
			op, err := install.NewOperators(c, l)
>>>>>>> 5586f770
			if err != nil {
				l.Error(err)
				os.Exit(1)
			}

			if err := op.Run(cmd.Context()); err != nil {
				l.Error(err)
				os.Exit(1)
			}
		},
	}

	initOperatorsFlags(cmd)

	return cmd
}

func initOperatorsFlags(cmd *cobra.Command) {
	cmd.Flags().String("everest.endpoint", "http://127.0.0.1:8081", "Everest endpoint URL")
	cmd.Flags().StringP("kubeconfig", "k", "~/.kube/config", "Path to a kubeconfig")
	cmd.Flags().StringP("name", "n", "", "Kubernetes cluster name")
	cmd.Flags().String("namespace", "percona-everest", "Namespace into which Percona Everest components are deployed to")
	cmd.Flags().Bool("skip-wizard", false, "Skip installation wizard")

	cmd.Flags().BoolP("monitoring.enable", "m", true, "Enable monitoring")
	cmd.Flags().String("monitoring.type", "pmm", "Monitoring type")
	cmd.Flags().String("monitoring.pmm.endpoint", "http://127.0.0.1", "PMM endpoint URL")
	cmd.Flags().String("monitoring.pmm.username", "admin", "PMM username")
	cmd.Flags().String("monitoring.pmm.password", "password", "PMM password")
	cmd.Flags().String("monitoring.pmm.instance-id", "",
		"PMM instance ID from Everest. If defined, the flags endpoint, username and password are ignored",
	)

	cmd.Flags().Bool("backup.enable", false, "Enable backups")
	cmd.Flags().String("backup.endpoint", "", "Backup endpoint URL")
	cmd.Flags().String("backup.region", "", "Backup region")
	cmd.Flags().String("backup.bucket", "", "Backup bucket")
	cmd.Flags().String("backup.access-key", "", "Backup access key")
	cmd.Flags().String("backup.secret-key", "", "Backup secret key")

	cmd.Flags().Bool("operator.mongodb", true, "Install MongoDB operator")
	cmd.Flags().Bool("operator.postgresql", true, "Install PostgreSQL operator")
	cmd.Flags().Bool("operator.xtradb-cluster", true, "Install XtraDB Cluster operator")

	cmd.Flags().String("channel.everest", "stable-v0", "Channel for Everest operator")
	cmd.Flags().String("channel.victoria-metrics", "stable-v0", "Channel for VictoriaMetrics operator")
	cmd.Flags().String("channel.xtradb-cluster", "stable-v1", "Channel for XtraDB Cluster operator")
	cmd.Flags().String("channel.mongodb", "stable-v1", "Channel for MongoDB operator")
	cmd.Flags().String("channel.postgresql", "fast-v2", "Channel for PostgreSQL operator")
}

func initOperatorsViperFlags(cmd *cobra.Command) {
	viper.BindPFlag("everest.endpoint", cmd.Flags().Lookup("everest.endpoint")) //nolint:errcheck,gosec
	viper.BindPFlag("skip-wizard", cmd.Flags().Lookup("skip-wizard"))           //nolint:errcheck,gosec

	viper.BindPFlag("monitoring.enable", cmd.Flags().Lookup("monitoring.enable"))                   //nolint:errcheck,gosec
	viper.BindPFlag("monitoring.type", cmd.Flags().Lookup("monitoring.type"))                       //nolint:errcheck,gosec
	viper.BindPFlag("monitoring.pmm.endpoint", cmd.Flags().Lookup("monitoring.pmm.endpoint"))       //nolint:errcheck,gosec
	viper.BindPFlag("monitoring.pmm.username", cmd.Flags().Lookup("monitoring.pmm.username"))       //nolint:errcheck,gosec
	viper.BindPFlag("monitoring.pmm.password", cmd.Flags().Lookup("monitoring.pmm.password"))       //nolint:errcheck,gosec
	viper.BindPFlag("monitoring.pmm.instance-id", cmd.Flags().Lookup("monitoring.pmm.instance-id")) //nolint:errcheck,gosec

	viper.BindPFlag("backup.enable", cmd.Flags().Lookup("backup.enable"))         //nolint:errcheck,gosec
	viper.BindPFlag("backup.endpoint", cmd.Flags().Lookup("backup.endpoint"))     //nolint:errcheck,gosec
	viper.BindPFlag("backup.region", cmd.Flags().Lookup("backup.region"))         //nolint:errcheck,gosec
	viper.BindPFlag("backup.bucket", cmd.Flags().Lookup("backup.bucket"))         //nolint:errcheck,gosec
	viper.BindPFlag("backup.access-key", cmd.Flags().Lookup("backup.access-key")) //nolint:errcheck,gosec
	viper.BindPFlag("backup.secret-key", cmd.Flags().Lookup("backup.secret-key")) //nolint:errcheck,gosec

	viper.BindPFlag("kubeconfig", cmd.Flags().Lookup("kubeconfig")) //nolint:errcheck,gosec
	viper.BindPFlag("name", cmd.Flags().Lookup("name"))             //nolint:errcheck,gosec
	viper.BindPFlag("namespace", cmd.Flags().Lookup("namespace"))   //nolint:errcheck,gosec

	viper.BindPFlag("operator.mongodb", cmd.Flags().Lookup("operator.mongodb"))               //nolint:errcheck,gosec
	viper.BindPFlag("operator.postgresql", cmd.Flags().Lookup("operator.postgresql"))         //nolint:errcheck,gosec
	viper.BindPFlag("operator.xtradb-cluster", cmd.Flags().Lookup("operator.xtradb-cluster")) //nolint:errcheck,gosec

	viper.BindPFlag("channel.victoria-metrics", cmd.Flags().Lookup("channel.victoria-metrics")) //nolint:errcheck,gosec
	viper.BindPFlag("channel.xtradb-cluster", cmd.Flags().Lookup("channel.xtradb-cluster"))     //nolint:errcheck,gosec
	viper.BindPFlag("channel.mongodb", cmd.Flags().Lookup("channel.mongodb"))                   //nolint:errcheck,gosec
	viper.BindPFlag("channel.postgresql", cmd.Flags().Lookup("channel.postgresql"))             //nolint:errcheck,gosec
	viper.BindPFlag("channel.everest", cmd.Flags().Lookup("channel.everest"))                   //nolint:errcheck,gosec
}

func parseConfig() (*install.OperatorsConfig, error) {
	c := &install.OperatorsConfig{}
	err := viper.Unmarshal(c)
	return c, err
}<|MERGE_RESOLUTION|>--- conflicted
+++ resolved
@@ -23,11 +23,7 @@
 				os.Exit(1)
 			}
 
-<<<<<<< HEAD
-			op, err := install.NewOperators(*c)
-=======
-			op, err := install.NewOperators(c, l)
->>>>>>> 5586f770
+			op, err := install.NewOperators(*c, l)
 			if err != nil {
 				l.Error(err)
 				os.Exit(1)
