--- conflicted
+++ resolved
@@ -41,11 +41,7 @@
 
     await test.step('run everest install command', async () => {
       const out = await cli.everestExecSkipWizard(
-<<<<<<< HEAD
         `install operators --monitoring.enable=0 --name=${clusterName} --namespace=percona-everest-all`,
-=======
-        `install --monitoring.enable=0 --name=${clusterName}`,
->>>>>>> 7b79e6d5
       );
 
       await out.assertSuccess();
