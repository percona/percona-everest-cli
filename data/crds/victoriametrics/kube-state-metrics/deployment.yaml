apiVersion: apps/v1
kind: Deployment
metadata:
  labels:
    app.kubernetes.io/component: exporter
    app.kubernetes.io/name: kube-state-metrics
    app.kubernetes.io/managed-by: everest
    everest.percona.com/type: monitoring
    app.kubernetes.io/version: 2.10.1
  name: kube-state-metrics
  namespace: default
spec:
  replicas: 1
  selector:
    matchLabels:
      app.kubernetes.io/name: kube-state-metrics
  template:
    metadata:
      labels:
        app.kubernetes.io/component: exporter
        app.kubernetes.io/name: kube-state-metrics
        app.kubernetes.io/version: 2.10.1
    spec:
      volumes:
      - configMap:
          name: customresource-config-ksm
        name: cr-config
      automountServiceAccountToken: true
      containers:
<<<<<<< HEAD
      - image: registry.k8s.io/kube-state-metrics/kube-state-metrics:v2.9.2
        volumeMounts:
        - mountPath: /go/src/k8s.io/kube-state-metrics/
          name: cr-config      
=======
      - image: registry.k8s.io/kube-state-metrics/kube-state-metrics:v2.10.1
>>>>>>> e54d27c1
        args:
        - --metric-labels-allowlist=pods=[app.kubernetes.io/component,app.kubernetes.io/instance,app.kubernetes.io/managed-by,app.kubernetes.io/name,app.kubernetes.io/part-of],persistentvolumeclaims=[app.kubernetes.io/component,app.kubernetes.io/instance,app.kubernetes.io/managed-by,app.kubernetes.io/name,app.kubernetes.io/part-of],jobs=[app.kubernetes.io/component,app.kubernetes.io/instance,app.kubernetes.io/managed-by,app.kubernetes.io/name,app.kubernetes.io/part-of]
        - --custom-resource-state-config-file=/go/src/k8s.io/kube-state-metrics/config
        livenessProbe:
          httpGet:
            path: /healthz
            port: 8080
          initialDelaySeconds: 5
          timeoutSeconds: 5
        name: kube-state-metrics
        ports:
        - containerPort: 8080
          name: http-metrics
        - containerPort: 8081
          name: telemetry
        readinessProbe:
          httpGet:
            path: /
            port: 8081
          initialDelaySeconds: 5
          timeoutSeconds: 5
        securityContext:
          allowPrivilegeEscalation: false
          capabilities:
            drop:
            - ALL
          readOnlyRootFilesystem: true
          runAsNonRoot: true
          runAsUser: 65534
          seccompProfile:
            type: RuntimeDefault
      nodeSelector:
        kubernetes.io/os: linux
      serviceAccountName: kube-state-metrics<|MERGE_RESOLUTION|>--- conflicted
+++ resolved
@@ -27,14 +27,10 @@
         name: cr-config
       automountServiceAccountToken: true
       containers:
-<<<<<<< HEAD
-      - image: registry.k8s.io/kube-state-metrics/kube-state-metrics:v2.9.2
+      - image: registry.k8s.io/kube-state-metrics/kube-state-metrics:v2.10.1
         volumeMounts:
         - mountPath: /go/src/k8s.io/kube-state-metrics/
           name: cr-config      
-=======
-      - image: registry.k8s.io/kube-state-metrics/kube-state-metrics:v2.10.1
->>>>>>> e54d27c1
         args:
         - --metric-labels-allowlist=pods=[app.kubernetes.io/component,app.kubernetes.io/instance,app.kubernetes.io/managed-by,app.kubernetes.io/name,app.kubernetes.io/part-of],persistentvolumeclaims=[app.kubernetes.io/component,app.kubernetes.io/instance,app.kubernetes.io/managed-by,app.kubernetes.io/name,app.kubernetes.io/part-of],jobs=[app.kubernetes.io/component,app.kubernetes.io/instance,app.kubernetes.io/managed-by,app.kubernetes.io/name,app.kubernetes.io/part-of]
         - --custom-resource-state-config-file=/go/src/k8s.io/kube-state-metrics/config
