--- conflicted
+++ resolved
@@ -121,13 +121,8 @@
 }
 
 // New returns new Kubernetes object.
-<<<<<<< HEAD
-func New(kubeconfig string, l *zap.SugaredLogger) (*Kubernetes, error) {
-	client, err := client.NewFromKubeConfig(kubeconfig, l)
-=======
-func New(kubeconfigPath string, l *logrus.Entry) (*Kubernetes, error) {
-	client, err := client.NewFromKubeConfig(kubeconfigPath)
->>>>>>> 9e18a31f
+func New(kubeconfigPath string, l *zap.SugaredLogger) (*Kubernetes, error) {
+	client, err := client.NewFromKubeConfig(kubeconfigPath, l)
 	if err != nil {
 		return nil, err
 	}
