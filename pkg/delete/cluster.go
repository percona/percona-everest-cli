// percona-everest-cli
// Copyright (C) 2023 Percona LLC
//
// Licensed under the Apache License, Version 2.0 (the "License");
// you may not use this file except in compliance with the License.
// You may obtain a copy of the License at
//
// http://www.apache.org/licenses/LICENSE-2.0
//
// Unless required by applicable law or agreed to in writing, software
// distributed under the License is distributed on an "AS IS" BASIS,
// WITHOUT WARRANTIES OR CONDITIONS OF ANY KIND, either express or implied.
// See the License for the specific language governing permissions and
// limitations under the License.

// Package delete ...
package delete //nolint:predeclared

import (
	"context"
	"fmt"

	"github.com/AlecAivazis/survey/v2"
	"github.com/percona/percona-everest-backend/client"
	"github.com/pkg/errors"
	"go.uber.org/zap"

	"github.com/percona/percona-everest-cli/commands/common"
	everestClient "github.com/percona/percona-everest-cli/pkg/everest/client"
	"github.com/percona/percona-everest-cli/pkg/kubernetes"
)

// Cluster implements logic for the cluster command.
type Cluster struct {
	config        ClusterConfig
	everestClient everestClientConnector
	kubeClient    *kubernetes.Kubernetes
	l             *zap.SugaredLogger

	kubernetes *k8sCluster
}

type k8sCluster struct {
	// id stores ID of the Kubernetes cluster to be removed.
	id string
	// namespace stores everest namespace in the k8s cluster.
	namespace string
}

// ClusterConfig stores configuration for the Cluster command.
type ClusterConfig struct {
	// Name is a name of the Kubernetes cluster in Everest
	Name    string
	Everest struct {
		// Endpoint stores URL to Everest.
		Endpoint string
	}
	// KubeconfigPath is a path to a kubeconfig
	KubeconfigPath string `mapstructure:"kubeconfig"`
	// AssumeYes is true when all questions can be skipped.
	AssumeYes bool `mapstructure:"assume-yes"`
	// Force is true when we shall not prompt for removal.
	Force bool
	// IgnoreK8sUnavailable is true when unavailable Kubernetes can be ignored.
	IgnoreK8sUnavailable bool `mapstructure:"ignore-kubernetes-unavailable"`
}

// NewCluster returns a new Cluster struct.
func NewCluster(c ClusterConfig, everestClient everestClientConnector, l *zap.SugaredLogger) (*Cluster, error) {
	kubeClient, err := kubernetes.New(c.KubeconfigPath, l)
	if err != nil {
		if !c.IgnoreK8sUnavailable {
			return nil, err
		}
	}

	cli := &Cluster{
		config:        c,
		everestClient: everestClient,
		kubeClient:    kubeClient,
		l:             l,
	}

	return cli, nil
}

// Run runs the cluster command.
func (c *Cluster) Run(ctx context.Context) error {
	if err := c.populateKubernetesCluster(ctx); err != nil {
		return err
	}

	if !c.config.AssumeYes {
		msg := `You are about to delete a Kubernetes cluster from Everest.
This will delete all monitoring resources deployed by Everest from the Kubernetes cluster. All other resources such as Database Clusters will not be affected.`
		fmt.Printf("\n%s\n\n", msg) //nolint:forbidigo
		confirm := &survey.Confirm{
			Message: fmt.Sprintf("Are you sure you want to delete the %q Kubernetes cluster in Everest?", c.config.Name),
		}
		prompt := false
		if err := survey.AskOne(confirm, &prompt); err != nil {
			return err
		}

		if !prompt {
			c.l.Info("Exiting")
			return nil
		}
	}

	if c.kubernetes == nil {
		// This shall not happen but it's here in case the logic
		// above becomes broken and somehow we end up with an empty kubernetes field.
		return errors.New("could not find Kubernetes cluster in Everest")
	}

	// kubeClient can be nil in case the k8s cluster is not available
	if c.kubeClient != nil {
		c.l.Infof("Deleting all Kubernetes monitoring resources in Kubernetes cluster %q", c.config.Name)
		if err := c.kubeClient.DeleteAllMonitoringResources(ctx, c.kubernetes.namespace); err != nil {
			return errors.Wrap(err, "could not delete monitoring resources from the Kubernetes cluster")
		}
	}

	c.l.Infof("Deleting Kubernetes cluster %q from Everest", c.config.Name)
	err := c.everestClient.UnregisterKubernetesCluster(ctx, c.kubernetes.id, client.UnregisterKubernetesClusterParams{
<<<<<<< HEAD
		Force: c.config.Force,
=======
		IgnoreKubernetesUnavailable: c.config.IgnoreK8sUnavailable,
		Force:                       c.config.Force,
>>>>>>> 881f27d2
	})
	if err != nil {
		if !errors.Is(err, everestClient.ErrEverest) {
			return err
		}
		l := c.l.WithOptions(zap.AddStacktrace(zap.DPanicLevel))
		l.Error(err)
		return common.ErrExitWithError
	}

	c.l.Infof("Kubernetes cluster %q has been deleted successfully", c.config.Name)

	return nil
}

func (c *Cluster) populateKubernetesCluster(ctx context.Context) error {
	if c.kubernetes != nil {
		return nil
	}

	if c.config.Name == "" {
		if err := c.askForKubernetesCluster(ctx); err != nil {
			return err
		}
	}

	if c.kubernetes == nil {
		cluster, err := c.lookupKubernetesCluster(ctx, c.config.Name)
		if err != nil {
			return err
		}

		c.kubernetes = &k8sCluster{
			id:        cluster.Id,
			namespace: cluster.Namespace,
		}
	}

	return nil
}

func (c *Cluster) askForKubernetesCluster(ctx context.Context) error {
	clusters, err := c.everestClient.ListKubernetesClusters(ctx)
	if err != nil {
		return err
	}

	opts := make([]string, 0, len(clusters)+1)
	for _, i := range clusters {
		opts = append(opts, i.Name)
	}

	pCluster := &survey.Select{
		Message: "Select a Kubernetes cluster to delete:",
		Options: opts,
	}
	ix := 0
	if err := survey.AskOne(pCluster, &ix); err != nil {
		return err
	}

	cluster := clusters[ix]
	c.config.Name = cluster.Name
	c.kubernetes = &k8sCluster{
		id:        cluster.Id,
		namespace: cluster.Namespace,
	}

	return nil
}

func (c *Cluster) lookupKubernetesCluster(ctx context.Context, name string) (*client.KubernetesCluster, error) {
	clusters, err := c.everestClient.ListKubernetesClusters(ctx)
	if err != nil {
		return nil, err
	}

	for _, i := range clusters {
		if i.Name == name {
			return &i, nil
		}
	}

	return nil, errors.New("could not find Kubernetes cluster in Everest by its name")
}<|MERGE_RESOLUTION|>--- conflicted
+++ resolved
@@ -124,12 +124,8 @@
 
 	c.l.Infof("Deleting Kubernetes cluster %q from Everest", c.config.Name)
 	err := c.everestClient.UnregisterKubernetesCluster(ctx, c.kubernetes.id, client.UnregisterKubernetesClusterParams{
-<<<<<<< HEAD
-		Force: c.config.Force,
-=======
 		IgnoreKubernetesUnavailable: c.config.IgnoreK8sUnavailable,
 		Force:                       c.config.Force,
->>>>>>> 881f27d2
 	})
 	if err != nil {
 		if !errors.Is(err, everestClient.ErrEverest) {
