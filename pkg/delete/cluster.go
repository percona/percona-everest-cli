--- conflicted
+++ resolved
@@ -118,17 +118,8 @@
 		return errors.New("could not find Kubernetes cluster in Everest")
 	}
 
-<<<<<<< HEAD
 	if err := c.deleteK8sResources(ctx); err != nil {
 		return err
-=======
-	// kubeClient can be nil in case the k8s cluster is not available
-	if c.kubeClient != nil {
-		c.l.Infof("Deleting all Kubernetes monitoring resources in Kubernetes cluster %q", c.config.Name)
-		if err := c.kubeClient.DeleteAllMonitoringResources(ctx, c.kubernetes.namespace); err != nil {
-			return errors.Join(err, errors.New("could not delete monitoring resources from the Kubernetes cluster"))
-		}
->>>>>>> 00280876
 	}
 
 	c.l.Infof("Deleting Kubernetes cluster %q from Everest", c.config.Name)
