// percona-everest-cli
// Copyright (C) 2023 Percona LLC
//
// Licensed under the Apache License, Version 2.0 (the "License");
// you may not use this file except in compliance with the License.
// You may obtain a copy of the License at
//
// http://www.apache.org/licenses/LICENSE-2.0
//
// Unless required by applicable law or agreed to in writing, software
// distributed under the License is distributed on an "AS IS" BASIS,
// WITHOUT WARRANTIES OR CONDITIONS OF ANY KIND, either express or implied.
// See the License for the specific language governing permissions and
// limitations under the License.

// Package upgrade implements upgrade logic for the CLI.
package upgrade

import (
	"context"
	"errors"
	"fmt"
	"net/url"
<<<<<<< HEAD
=======
	"os"
	"strings"
>>>>>>> eb26e7b7

	version "github.com/Percona-Lab/percona-version-service/versionpb"
	goversion "github.com/hashicorp/go-version"
	"go.uber.org/zap"
	"k8s.io/apimachinery/pkg/types"

	"github.com/percona/percona-everest-cli/pkg/kubernetes"
	cliVersion "github.com/percona/percona-everest-cli/pkg/version"
)

type (
<<<<<<< HEAD
	// UpgradeConfig defines configuration required for upgrade command.
	UpgradeConfig struct {
		Everest struct {
			// Endpoint stores URL to Everest.
			Endpoint string
			// Token stores Everest token.
			Token string
		}

=======
	// Config defines configuration required for upgrade command.
	Config struct {
		// Namespaces defines comma-separated list of namespaces that everest can operate in.
		Namespaces string `mapstructure:"namespaces"`
>>>>>>> eb26e7b7
		// KubeconfigPath is a path to a kubeconfig
		KubeconfigPath string `mapstructure:"kubeconfig"`
		// Namespace holds namespace where Everest is installed.
		Namespace string
		// VersionMetadataURL stores hostname to retrieve version metadata information from.
		VersionMetadataURL string `mapstructure:"version-metadata-url"`
	}

	// Upgrade struct implements upgrade command.
	Upgrade struct {
		l *zap.SugaredLogger

		config        *UpgradeConfig
		everestClient everestClientConnector
		kubeClient    *kubernetes.Kubernetes
	}

	minimumVersion struct {
		catalog *goversion.Version
		olm     *goversion.Version
	}
)

<<<<<<< HEAD
var ErrNoUpdateAvailable = errors.New("no update available")
=======
// NamespacesList returns list of the namespaces that everest can operate in.
func (c Config) NamespacesList() []string {
	return strings.Split(c.Namespaces, ",")
}
>>>>>>> eb26e7b7

// NewUpgrade returns a new Upgrade struct.
func NewUpgrade(cfg *UpgradeConfig, everestClient everestClientConnector, l *zap.SugaredLogger) (*Upgrade, error) {
	cli := &Upgrade{
		config:        cfg,
		everestClient: everestClient,
		l:             l.With("component", "upgrade"),
	}

	k, err := kubernetes.New(cfg.KubeconfigPath, cli.l)
	if err != nil {
		var u *url.Error
		if errors.As(err, &u) {
			cli.l.Error("Could not connect to Kubernetes. " +
				"Make sure Kubernetes is running and is accessible from this computer/server.")
		}
		return nil, err
	}
	cli.kubeClient = k
	return cli, nil
}

// Run runs the operators installation process.
func (u *Upgrade) Run(ctx context.Context) error {
<<<<<<< HEAD
	// Check prerequisites
	upgradeEverestTo, minVer, err := u.canUpgrade(ctx)
	if err != nil {
		if errors.Is(err, ErrNoUpdateAvailable) {
			u.l.Info("You're running the latest version of Everest")
			return nil
		}
=======
	if err := u.runEverestWizard(ctx); err != nil {
		return err
	}
	if len(u.config.NamespacesList()) == 0 {
		return errors.New("namespace list is empty. Specify at least one namespace")
	}
	if err := u.upgradeOLM(ctx); err != nil {
>>>>>>> eb26e7b7
		return err
	}

	// Start upgrade.
	if err := u.upgradeOLM(ctx, minVer.olm); err != nil {
		return err
	}

	// TODO: figure out catalog version
	u.l.Infof("Upgrading Percona Catalog to %s", upgradeEverestTo)
	if err := u.kubeClient.InstallPerconaCatalog(ctx, upgradeEverestTo); err != nil {
		return err
	}

	u.l.Infof("Upgrading Everest to %s in namespace %s", upgradeEverestTo, u.config.Namespace)
	if err := u.kubeClient.InstallEverest(ctx, u.config.Namespace, upgradeEverestTo); err != nil {
		return err
	}

	u.l.Infof("Everest has been upgraded to version %s", upgradeEverestTo)

	return nil
}

// canUpgrade checks if there's a new Everest version available and if we can upgrade to it
// based on minimum requirements.
func (u *Upgrade) canUpgrade(ctx context.Context) (*goversion.Version, *minimumVersion, error) {
	// Get Everest version.
	eVer, err := u.everestClient.Version(ctx)
	if err != nil {
		return nil, nil, errors.Join(err, errors.New("could not retrieve Everest version"))
	}
	everestVersion, err := goversion.NewSemver(eVer.Version)
	if err != nil {
		return nil, nil, errors.Join(err, fmt.Errorf("invalid Everest version %s", eVer.Version))
	}

	u.l.Infof("Current Everest version is %s", everestVersion)

	// Determine version to upgrade to.
	upgradeEverestTo, meta, err := u.versionToUpgradeTo(ctx, everestVersion)
	if err != nil {
		return nil, nil, err
	}

	// Check minimum requirements.
	minVer, err := u.verifyMinimumRequirements(ctx, meta)
	if err != nil {
		return nil, nil, err
	}

	return upgradeEverestTo, minVer, nil
}

<<<<<<< HEAD
// versionToUpgradeTo returns version to which the current Everest version can be upgraded to.
func (u *Upgrade) versionToUpgradeTo(
	ctx context.Context, currentEverestVersion *goversion.Version,
) (*goversion.Version, *version.MetadataVersion, error) {
	req, err := cliVersion.Metadata(ctx, u.config.VersionMetadataURL)
	if err != nil {
		return nil, nil, err
	}

	var (
		upgradeTo *goversion.Version
		meta      *version.MetadataVersion
	)
	for _, v := range req.Versions {
		ver, err := goversion.NewVersion(v.Version)
=======
func (u *Upgrade) patchSubscriptions(ctx context.Context) error {
	for _, namespace := range u.config.NamespacesList() {
		namespace := namespace
		subList, err := u.kubeClient.ListSubscriptions(ctx, namespace)
>>>>>>> eb26e7b7
		if err != nil {
			u.l.Debugf("Could not parse version %s. Error: %s", v.Version, err)
			continue
		}

		if currentEverestVersion.GreaterThanOrEqual(ver) {
			continue
		}

		if upgradeTo == nil {
			upgradeTo = ver
			meta = v
			continue
		}

		// Select the latest patch version for the same major and minor version.
		verSeg := ver.Segments()
		uSeg := upgradeTo.Segments()
		if len(verSeg) >= 3 && len(uSeg) >= 3 && verSeg[0] == uSeg[0] && verSeg[1] == uSeg[1] && verSeg[2] > uSeg[2] {
			upgradeTo = ver
			meta = v
			continue
		}

		if upgradeTo.GreaterThan(ver) {
			upgradeTo = ver
			meta = v
			continue
		}
	}

	if upgradeTo == nil {
		return nil, nil, ErrNoUpdateAvailable
	}

	return upgradeTo, meta, nil
}

func (u *Upgrade) verifyMinimumRequirements(ctx context.Context, meta *version.MetadataVersion) (*minimumVersion, error) {
	minVer, err := u.minimumVersion(meta)
	if err != nil {
		return nil, err
	}

	if err := u.checkRequirements(minVer); err != nil {
		return nil, err
	}

	return minVer, nil
}

func (u *Upgrade) minimumVersion(meta *version.MetadataVersion) (*minimumVersion, error) {
	olm, ok := meta.Requirements["olm"]
	if !ok {
		olm = "0.0.0"
	}
	catalog, ok := meta.Requirements["catalog"]
	if !ok {
		catalog = "0.0.0"
	}

	vOLM, err := goversion.NewSemver(olm)
	if err != nil {
		return nil, errors.Join(err, fmt.Errorf("invalid OLM version %s", olm))
	}

	vCatalog, err := goversion.NewSemver(catalog)
	if err != nil {
		return nil, errors.Join(err, fmt.Errorf("invalid catalog version %s", catalog))
	}

	return &minimumVersion{
		olm:     vOLM,
		catalog: vCatalog,
	}, nil
}

func (u *Upgrade) checkRequirements(minVer *minimumVersion) error {
	// TODO: to be implemented.
	return nil
}

func (u *Upgrade) upgradeOLM(ctx context.Context, minimumVersion *goversion.Version) error {
	u.l.Info("Checking OLM version")
	csv, err := u.kubeClient.GetClusterServiceVersion(ctx, types.NamespacedName{
		Name:      "packageserver",
		Namespace: kubernetes.OLMNamespace,
	})
	if err != nil {
		return errors.Join(err, errors.New("could not retrieve Cluster Service Version"))
	}
	foundVersion, err := goversion.NewSemver(csv.Spec.Version.String())
	if err != nil {
		return err
	}
	u.l.Infof("OLM version is %s. Minimum version is %s", foundVersion, minimumVersion)
	if !foundVersion.LessThan(minimumVersion) {
		u.l.Info("OLM version is supported. No action is required.")
		return nil
	}

	u.l.Info("Upgrading OLM to version %s", minimumVersion)
	// TODO: actually upgrade OLM operator instead of installation/skip.
	if err := u.kubeClient.InstallOLMOperator(ctx, true); err != nil {
		return errors.Join(err, errors.New("could not upgrade OLM"))
	}
	u.l.Info("OLM has been upgraded")

	return nil
}<|MERGE_RESOLUTION|>--- conflicted
+++ resolved
@@ -21,11 +21,8 @@
 	"errors"
 	"fmt"
 	"net/url"
-<<<<<<< HEAD
-=======
 	"os"
 	"strings"
->>>>>>> eb26e7b7
 
 	version "github.com/Percona-Lab/percona-version-service/versionpb"
 	goversion "github.com/hashicorp/go-version"
@@ -37,7 +34,6 @@
 )
 
 type (
-<<<<<<< HEAD
 	// UpgradeConfig defines configuration required for upgrade command.
 	UpgradeConfig struct {
 		Everest struct {
@@ -47,12 +43,6 @@
 			Token string
 		}
 
-=======
-	// Config defines configuration required for upgrade command.
-	Config struct {
-		// Namespaces defines comma-separated list of namespaces that everest can operate in.
-		Namespaces string `mapstructure:"namespaces"`
->>>>>>> eb26e7b7
 		// KubeconfigPath is a path to a kubeconfig
 		KubeconfigPath string `mapstructure:"kubeconfig"`
 		// Namespace holds namespace where Everest is installed.
@@ -76,14 +66,7 @@
 	}
 )
 
-<<<<<<< HEAD
 var ErrNoUpdateAvailable = errors.New("no update available")
-=======
-// NamespacesList returns list of the namespaces that everest can operate in.
-func (c Config) NamespacesList() []string {
-	return strings.Split(c.Namespaces, ",")
-}
->>>>>>> eb26e7b7
 
 // NewUpgrade returns a new Upgrade struct.
 func NewUpgrade(cfg *UpgradeConfig, everestClient everestClientConnector, l *zap.SugaredLogger) (*Upgrade, error) {
@@ -108,7 +91,6 @@
 
 // Run runs the operators installation process.
 func (u *Upgrade) Run(ctx context.Context) error {
-<<<<<<< HEAD
 	// Check prerequisites
 	upgradeEverestTo, minVer, err := u.canUpgrade(ctx)
 	if err != nil {
@@ -116,15 +98,6 @@
 			u.l.Info("You're running the latest version of Everest")
 			return nil
 		}
-=======
-	if err := u.runEverestWizard(ctx); err != nil {
-		return err
-	}
-	if len(u.config.NamespacesList()) == 0 {
-		return errors.New("namespace list is empty. Specify at least one namespace")
-	}
-	if err := u.upgradeOLM(ctx); err != nil {
->>>>>>> eb26e7b7
 		return err
 	}
 
@@ -179,7 +152,6 @@
 	return upgradeEverestTo, minVer, nil
 }
 
-<<<<<<< HEAD
 // versionToUpgradeTo returns version to which the current Everest version can be upgraded to.
 func (u *Upgrade) versionToUpgradeTo(
 	ctx context.Context, currentEverestVersion *goversion.Version,
@@ -195,12 +167,6 @@
 	)
 	for _, v := range req.Versions {
 		ver, err := goversion.NewVersion(v.Version)
-=======
-func (u *Upgrade) patchSubscriptions(ctx context.Context) error {
-	for _, namespace := range u.config.NamespacesList() {
-		namespace := namespace
-		subList, err := u.kubeClient.ListSubscriptions(ctx, namespace)
->>>>>>> eb26e7b7
 		if err != nil {
 			u.l.Debugf("Could not parse version %s. Error: %s", v.Version, err)
 			continue
