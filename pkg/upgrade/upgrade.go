// percona-everest-cli
// Copyright (C) 2023 Percona LLC
//
// Licensed under the Apache License, Version 2.0 (the "License");
// you may not use this file except in compliance with the License.
// You may obtain a copy of the License at
//
// http://www.apache.org/licenses/LICENSE-2.0
//
// Unless required by applicable law or agreed to in writing, software
// distributed under the License is distributed on an "AS IS" BASIS,
// WITHOUT WARRANTIES OR CONDITIONS OF ANY KIND, either express or implied.
// See the License for the specific language governing permissions and
// limitations under the License.

// Package upgrade implements upgrade logic for the CLI.
package upgrade

import (
	"context"
	"errors"
	"fmt"
	"net/url"
	"os"

	"github.com/AlecAivazis/survey/v2"
	goversion "github.com/hashicorp/go-version"
	"go.uber.org/zap"
	"k8s.io/apimachinery/pkg/types"

	"github.com/percona/percona-everest-cli/data"
	"github.com/percona/percona-everest-cli/pkg/install"
	"github.com/percona/percona-everest-cli/pkg/kubernetes"
)

type (
	// Config defines configuration required for upgrade command.
	Config struct {
		// Namespaces defines namespaces that everest can operate in.
		Namespaces []string `mapstructure:"namespace"`
		// KubeconfigPath is a path to a kubeconfig
		KubeconfigPath string `mapstructure:"kubeconfig"`
		// UpgradeOLM defines do we need to upgrade OLM or not.
		UpgradeOLM bool `mapstructure:"upgrade-olm"`
		// SkipWizard skips wizard during installation.
		SkipWizard bool `mapstructure:"skip-wizard"`
	}
	// Upgrade struct implements upgrade command.
	Upgrade struct {
		l *zap.SugaredLogger

		config     Config
		kubeClient *kubernetes.Kubernetes
	}
)

// NewUpgrade returns a new Upgrade struct.
func NewUpgrade(c Config, l *zap.SugaredLogger) (*Upgrade, error) {
	cli := &Upgrade{
		config: c,
		l:      l.With("component", "upgrade"),
	}

	k, err := kubernetes.New(c.KubeconfigPath, cli.l)
	if err != nil {
		var u *url.Error
		if errors.As(err, &u) {
			cli.l.Error("Could not connect to Kubernetes. " +
				"Make sure Kubernetes is running and is accessible from this computer/server.")
		}
		return nil, err
	}
	cli.kubeClient = k
	return cli, nil
}

// Run runs the operators installation process.
func (u *Upgrade) Run(ctx context.Context) error {
	if err := u.runEverestWizard(ctx); err != nil {
		return err
	}
	if len(u.config.Namespaces) == 0 {
		return errors.New("namespace list is empty. Specify at least one namespace")
	}
	if err := u.upgradeOLM(ctx); err != nil {
		return err
	}
	u.l.Info("Upgrading Percona Catalog")
	if err := u.kubeClient.InstallPerconaCatalog(ctx); err != nil {
		return err
	}
	u.l.Info("Percona Catalog has been upgraded")
	u.l.Info("Patching subscriptions")
	if err := u.patchSubscriptions(ctx); err != nil {
		return err
	}
	u.l.Info("Subscriptions have been patched")
	u.l.Info("Upgrading Everest")
	if err := u.kubeClient.InstallEverest(ctx, install.SystemNamespace); err != nil {
		return err
	}
	u.l.Info("Everest has been upgraded")
	return nil
}

func (u *Upgrade) runEverestWizard(ctx context.Context) error {
	if !u.config.SkipWizard {
<<<<<<< HEAD
		namespaces, err := u.kubeClient.GetWatchedNamespaces(ctx, install.SystemNamespace)
=======
		namespaces, err := u.kubeClient.GetDBNamespaces(ctx, install.SystemNamespace)
>>>>>>> d89b7df4
		if err != nil {
			return err
		}
		pNamespace := &survey.MultiSelect{
			Message: "Please select namespaces",
			Options: namespaces,
		}
		if err := survey.AskOne(
			pNamespace,
			&u.config.Namespaces,
			survey.WithValidator(survey.MinItems(1)),
		); err != nil {
			return err
		}
	}

	return nil
}

func (u *Upgrade) patchSubscriptions(ctx context.Context) error {
	for _, namespace := range u.config.Namespaces {
		namespace := namespace
		subList, err := u.kubeClient.ListSubscriptions(ctx, namespace)
		if err != nil {
			return err
		}
		if len(subList.Items) == 0 {
			u.l.Warn(fmt.Sprintf("No subscriptions found in '%s' namespace", namespace))
			continue
		}
		disableTelemetryEnvVar := "DISABLE_TELEMETRY"
		disableTelemetry, ok := os.LookupEnv(disableTelemetryEnvVar)
		if !ok || disableTelemetry != "true" {
			disableTelemetry = "false"
		}
		for _, subscription := range subList.Items {
			u.l.Info(fmt.Sprintf("Patching %s subscription in '%s' namespace", subscription.Name, subscription.Namespace))
			subscription := subscription
			for i := range subscription.Spec.Config.Env {
				env := subscription.Spec.Config.Env[i]
				if env.Name == disableTelemetryEnvVar {
					env.Value = disableTelemetry
					subscription.Spec.Config.Env[i] = env
				}
			}
			if err := u.kubeClient.ApplyObject(&subscription); err != nil {
				return err
			}
		}
	}
	return nil
}

func (u *Upgrade) upgradeOLM(ctx context.Context) error {
	csv, err := u.kubeClient.GetClusterServiceVersion(ctx, types.NamespacedName{
		Name:      "packageserver",
		Namespace: "olm",
	})
	if err != nil {
		return err
	}
	foundVersion, err := goversion.NewSemver(csv.Spec.Version.String())
	if err != nil {
		return err
	}
	shippedVersion, err := goversion.NewSemver(data.OLMVersion)
	if err != nil {
		return err
	}
	if foundVersion.GreaterThan(shippedVersion) {
		// Nothing to do here. Installed OLM is greater that we ship with the CLI.
		return nil
	}
	if foundVersion.Equal(shippedVersion) {
		// Nothing to do here. OLM is upgraded.
		return nil
	}
	if !u.config.SkipWizard {
		if err := u.runWizard(); err != nil {
			return err
		}
	}
	if u.config.UpgradeOLM {
		u.l.Info("Upgrading OLM")
		if err := u.kubeClient.InstallOLMOperator(ctx, true); err != nil {
			return err
		}
		u.l.Info("OLM has been upgraded")
	}
	return nil
}

// runWizard runs installation wizard.
func (u *Upgrade) runWizard() error {
	pOLM := &survey.Confirm{
		Message: "Do you want to upgrade OLM?",
		Default: u.config.UpgradeOLM,
	}
	return survey.AskOne(pOLM, &u.config.UpgradeOLM)
}<|MERGE_RESOLUTION|>--- conflicted
+++ resolved
@@ -105,11 +105,7 @@
 
 func (u *Upgrade) runEverestWizard(ctx context.Context) error {
 	if !u.config.SkipWizard {
-<<<<<<< HEAD
-		namespaces, err := u.kubeClient.GetWatchedNamespaces(ctx, install.SystemNamespace)
-=======
 		namespaces, err := u.kubeClient.GetDBNamespaces(ctx, install.SystemNamespace)
->>>>>>> d89b7df4
 		if err != nil {
 			return err
 		}
