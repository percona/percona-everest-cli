// Package install holds the main logic for installation commands.
package install

import (
	"bytes"
	"context"
	"encoding/base64"
	"encoding/json"
	"fmt"
	"io"
	"net/http"
	"time"

	"github.com/AlecAivazis/survey/v2"
	"github.com/google/uuid"
	"github.com/operator-framework/api/pkg/operators/v1alpha1"
	"github.com/percona/percona-everest-backend/client"
	"github.com/pkg/errors"
	"github.com/sirupsen/logrus"
	"golang.org/x/sync/errgroup"
	corev1 "k8s.io/api/core/v1"
	rbacv1 "k8s.io/api/rbac/v1"
	"k8s.io/apimachinery/pkg/util/wait"

	"github.com/percona/percona-everest-cli/pkg/kubernetes"
)

// Operators implements the main logic for commands.
type Operators struct {
	config        *OperatorsConfig
	everestClient everestClientConnector
	kubeClient    *kubernetes.Kubernetes
	l             *logrus.Entry
}

const (
	catalogSourceNamespace           = "olm"
	operatorGroup                    = "percona-operators-group"
	catalogSource                    = "percona-dbaas-catalog"
	dbaasOperatorName                = "dbaas-operator"
	pxcOperatorName                  = "percona-xtradb-cluster-operator"
	psmdbOperatorName                = "percona-server-mongodb-operator"
	pgOperatorName                   = "percona-postgresql-operator"
	vmOperatorName                   = "victoriametrics-operator"
	everestServiceAccount            = "everest-admin"
	everestServiceAccountRole        = "everest-admin-role"
	everestServiceAccountRoleBinding = "everest-admin-role-binding"
	everestServiceAccountTokenSecret = "everest-admin-token"
	operatorInstallThreads           = 1
)

type (
	// MonitoringType identifies type of monitoring to be used.
	MonitoringType string

	// OperatorsConfig stores configuration for the operators.
	OperatorsConfig struct {
<<<<<<< HEAD
		Backup  BackupConfig  `mapstructure:"backup"`
		Channel ChannelConfig `mapstructure:"channel"`
		Everest EverestConfig `mapstructure:"everest"`
=======
		Channel    ChannelConfig `mapstructure:"channel"`
		SkipWizard bool          `mapstructure:"skip-wizard"`
		// EnableBackup is true if backup shall be enabled.
		EnableBackup bool          `mapstructure:"enable_backup"`
		Everest      EverestConfig `mapstructure:"everest"`
>>>>>>> e4e0b8f8
		// InstallOLM is true if OLM shall be installed.
		InstallOLM bool `mapstructure:"install-olm"`
		// KubeconfigPath is a path to a kubeconfig
		KubeconfigPath string           `mapstructure:"kubeconfig"`
		Monitoring     MonitoringConfig `mapstructure:"monitoring"`
		// Name of the Kubernetes Cluster
		Name     string         `mapstructure:"name"`
		Operator OperatorConfig `mapstructure:"operator"`
	}

	// BackupConfig stores configuration for backup.
	BackupConfig struct {
		// Enable is true if backup shall be enabled.
		Enable bool `mapstructure:"enable"`
		// Name stores name of the backup.
		Name string `mapstructure:"name"`
		// Endpoint stores URL to backup.
		Endpoint string `mapstructure:"endpoint"`
		// Bucket stores name of the bucket for backup.
		Bucket string `mapstructure:"bucket"`
		// AccessKey stores username for backup.
		AccessKey string `mapstructure:"username"`
		// SecretKey stores password for backup.
		SecretKey string `mapstructure:"password"`
		// Region stores region for backup.
		Region string `mapstructure:"region"`
	}

	// EverestConfig stores config for Everest.
	EverestConfig struct {
		// Endpoint stores URL to Everest.
		Endpoint string `mapstructure:"endpoint"`
	}

	// MonitoringConfig stores configuration for monitoring.
	MonitoringConfig struct {
		// Enable is true if monitoring shall be enabled.
		Enable bool `mapstructure:"enable"`
		// Type stores the type of monitoring to be used.
		Type MonitoringType `mapstructure:"type"`
		// PMM stores configuration for PMM monitoring type.
		PMM *PMMConfig `mapstructure:"pmm"`
	}

	// OperatorConfig identifies which operators shall be installed.
	OperatorConfig struct {
		// Namespace defines the namespace operators shall be installed to.
		Namespace string `mapstructure:"namespace"`
		// PG stores if PostgresSQL shall be installed.
		PG bool `mapstructure:"postgresql"`
		// PSMDB stores if MongoDB shall be installed.
		PSMDB bool `mapstructure:"mongodb"`
		// PXC stores if XtraDB Cluster shall be installed.
		PXC bool `mapstructure:"xtradb-cluster"`
	}

	// PMMConfig stores configuration for PMM monitoring type.
	PMMConfig struct {
		// Endpoint stores URL to PMM.
		Endpoint string `mapstructure:"endpoint"`
		// Username stores username for authentication against PMM.
		Username string `mapstructure:"username"`
		// Password stores password for authentication against PMM.
		Password string `mapstructure:"password"`
	}

	// ChannelConfig stores configuration for operator channels.
	ChannelConfig struct {
		// Everest stores channel for Everest.
		Everest string `mapstructure:"everest"`
		// PG stores channel for PostgreSQL.
		PG string `mapstructure:"postgresql"`
		// PSMDB stores channel for MongoDB.
		PSMDB string `mapstructure:"mongodb"`
		// PXC stores channel for xtradb cluster.
		PXC string `mapstructure:"xtradb-cluster"`
		// VictoriaMetrics stores channel for VictoriaMetrics.
		VictoriaMetrics string `mapstructure:"victoria-metrics"`
	}
)

// NewOperators returns a new Operators struct.
func NewOperators(c *OperatorsConfig, everestClient everestClientConnector) (*Operators, error) {
	if c == nil {
		panic("OperatorsConfig is required")
	}

	cli := &Operators{
		config:        c,
		everestClient: everestClient,
		l:             logrus.WithField("component", "install/operators"),
	}

	k, err := kubernetes.New(c.KubeconfigPath, cli.l)
	if err != nil {
		return nil, err
	}
	cli.kubeClient = k
	return cli, nil
}

// Run runs the operators installation process.
func (o *Operators) Run(ctx context.Context) error {
	if !o.config.SkipWizard {
		if err := o.runWizard(); err != nil {
			return err
		}
	}
	if err := o.provisionNamespace(); err != nil {
		return err
	}
	if err := o.provisionAllOperators(ctx); err != nil {
		return err
	}

	g, gCtx := errgroup.WithContext(ctx)
	g.Go(func() error {
		return o.connectToEverest(gCtx)
	})
	g.Go(func() error {
		return o.createEverestBackupStorage(gCtx)
	})

	return g.Wait()
}

// runWizard runs installation wizard.
func (o *Operators) runWizard() error {
	if err := o.runEverestWizard(); err != nil {
		return err
	}

	if err := o.runMonitoringWizard(); err != nil {
		return err
	}

	if err := o.runBackupWizard(); err != nil {
		return err
	}

	return o.runOperatorsWizard()
}

func (o *Operators) runEverestWizard() error {
	pEndpoint := &survey.Input{
		Message: "Everest URL",
		Default: o.config.Everest.Endpoint,
	}
	if err := survey.AskOne(pEndpoint, &o.config.Everest.Endpoint); err != nil {
		return err
	}

	clusterName := o.kubeClient.ClusterName()
	if o.config.Name != "" {
		clusterName = o.config.Name
	}

	pName := &survey.Input{
		Message: "Choose your Kubernetes Cluster name",
		Default: clusterName,
	}

	return survey.AskOne(pName, &o.config.Name)
}

func (o *Operators) runMonitoringWizard() error {
	pMonitor := &survey.Confirm{
		Message: "Do you want to enable monitoring?",
		Default: o.config.Monitoring.Enable,
	}
	err := survey.AskOne(pMonitor, &o.config.Monitoring.Enable)
	if err != nil {
		return err
	}

	if o.config.Monitoring.Enable {
		pURL := &survey.Input{
			Message: "URL Endpoint",
			Default: o.config.Monitoring.PMM.Endpoint,
		}
		if err := survey.AskOne(
			pURL,
			&o.config.Monitoring.PMM.Endpoint,
			survey.WithValidator(survey.Required),
		); err != nil {
			return err
		}

		pUser := &survey.Input{
			Message: "Username",
			Default: o.config.Monitoring.PMM.Username,
		}
		if err := survey.AskOne(
			pUser,
			&o.config.Monitoring.PMM.Username,
			survey.WithValidator(survey.Required),
		); err != nil {
			return err
		}

		pPass := &survey.Password{Message: "Password"}
		if err := survey.AskOne(
			pPass,
			&o.config.Monitoring.PMM.Password,
			survey.WithValidator(survey.Required),
		); err != nil {
			return err
		}
	}

	return nil
}

func (o *Operators) runBackupWizard() error {
	pBackup := &survey.Confirm{
		Message: "Do you want to enable backups?",
		Default: o.config.Backup.Enable,
	}

	if err := survey.AskOne(pBackup, &o.config.Backup.Enable); err != nil {
		return err
	}

	if o.config.Backup.Enable {
		return o.runBackupConfigWizard()
	}

	return nil
}

func (o *Operators) runBackupConfigWizard() error {
	pName := &survey.Input{
		Message: "Name",
		Default: o.config.Backup.Name,
	}
	if err := survey.AskOne(
		pName,
		&o.config.Backup.Name,
		survey.WithValidator(survey.Required),
	); err != nil {
		return err
	}

	pURL := &survey.Input{
		Message: "URL Endpoint",
		Default: o.config.Backup.Endpoint,
	}
	if err := survey.AskOne(
		pURL,
		&o.config.Backup.Endpoint,
		survey.WithValidator(survey.Required),
	); err != nil {
		return err
	}

	pRegion := &survey.Input{
		Message: "Region",
		Default: o.config.Backup.Region,
	}
	if err := survey.AskOne(
		pRegion,
		&o.config.Backup.Endpoint,
		survey.WithValidator(survey.Required),
	); err != nil {
		return err
	}

	pBucket := &survey.Input{
		Message: "Bucket",
		Default: o.config.Backup.Bucket,
	}
	if err := survey.AskOne(
		pBucket,
		&o.config.Backup.Bucket,
		survey.WithValidator(survey.Required),
	); err != nil {
		return err
	}

	return o.runBackupCredentialsConfigWizard()
}

func (o *Operators) runBackupCredentialsConfigWizard() error {
	pUser := &survey.Input{
		Message: "Username",
		Default: o.config.Backup.AccessKey,
	}
	if err := survey.AskOne(
		pUser,
		&o.config.Backup.AccessKey,
		survey.WithValidator(survey.Required),
	); err != nil {
		return err
	}

	pPass := &survey.Password{Message: "Password"}
	return survey.AskOne(
		pPass,
		&o.config.Backup.SecretKey,
		survey.WithValidator(survey.Required),
	)
}

func (o *Operators) runOperatorsWizard() error {
	operatorOpts := []struct {
		label    string
		boolFlag *bool
	}{
		{"MySQL", &o.config.Operator.PXC},
		{"MongoDB", &o.config.Operator.PSMDB},
		{"PostgreSQL", &o.config.Operator.PG},
	}
	operatorLabels := make([]string, 0, len(operatorOpts))
	for _, v := range operatorOpts {
		operatorLabels = append(operatorLabels, v.label)
	}
	operatorDefaults := make([]string, 0, len(operatorOpts))
	for _, v := range operatorOpts {
		if *v.boolFlag {
			operatorDefaults = append(operatorDefaults, v.label)
		}
	}

	pOps := &survey.MultiSelect{
		Message: "What operators do you want to install?",
		Default: operatorDefaults,
		Options: operatorLabels,
	}
	opIndexes := []int{}
	if err := survey.AskOne(
		pOps,
		&opIndexes,
		survey.WithValidator(survey.MinItems(1)),
	); err != nil {
		return err
	}

	if len(opIndexes) == 0 {
		return errors.New("at least one operator needs to be selected")
	}

	// We reset all flags to false so we select only
	// the ones which the user selected in the multiselect.
	for _, op := range operatorOpts {
		*op.boolFlag = false
	}

	for _, i := range opIndexes {
		o.l.Debugf("Enabling %s operator", operatorOpts[i].label)
		*operatorOpts[i].boolFlag = true
	}

	return nil
}

// provisionNamespace provisions a namespace for Everest.
func (o *Operators) provisionNamespace() error {
	o.l.Infof("Creating namespace %s", o.config.Operator.Namespace)
	err := o.kubeClient.CreateNamespace(o.config.Operator.Namespace)
	if err != nil {
		return errors.Wrap(err, "could not provision namespace")
	}

	o.l.Infof("Namespace %s has been created", o.config.Operator.Namespace)
	return nil
}

// provisionAllOperators provisions all configured operators to a k8s cluster.
func (o *Operators) provisionAllOperators(ctx context.Context) error {
	o.l.Info("Started provisioning the cluster")

	if err := o.provisionOLM(ctx); err != nil {
		return err
	}

	g, gCtx := errgroup.WithContext(ctx)
	g.Go(func() error {
		return o.provisionOperators(gCtx)
	})

	if o.config.Monitoring.Enable {
		g.Go(func() error {
			return o.provisionPMMMonitoring(gCtx)
		})
	}

	return g.Wait()
}

func (o *Operators) provisionOLM(ctx context.Context) error {
	if o.config.InstallOLM {
		o.l.Info("Installing Operator Lifecycle Manager")
		if err := o.kubeClient.InstallOLMOperator(ctx); err != nil {
			o.l.Error("failed installing OLM")
			return err
		}
	}
	o.l.Info("OLM has been installed")

	return nil
}

func (o *Operators) provisionOperators(ctx context.Context) error {
	g, gCtx := errgroup.WithContext(ctx)
	// We set the limit to 1 since operator installation
	// requires an update to the same installation plan which
	// results in race-conditions with a higher limit.
	// The limit can be removed after it's refactored.
	g.SetLimit(operatorInstallThreads)

	if o.config.Monitoring.Enable {
		g.Go(o.installOperator(gCtx, o.config.Channel.VictoriaMetrics, vmOperatorName))
	}

	if o.config.Operator.PXC {
		g.Go(o.installOperator(gCtx, o.config.Channel.PXC, pxcOperatorName))
	}
	if o.config.Operator.PSMDB {
		g.Go(o.installOperator(gCtx, o.config.Channel.PSMDB, psmdbOperatorName))
	}
	if o.config.Operator.PG {
		g.Go(o.installOperator(gCtx, o.config.Channel.PG, pgOperatorName))
	}
	if err := g.Wait(); err != nil {
		return err
	}

	return o.installOperator(ctx, o.config.Channel.Everest, dbaasOperatorName)()
}

func (o *Operators) installOperator(ctx context.Context, channel, operatorName string) func() error {
	return func() error {
		// We check if the context has not been cancelled yet to return early
		if err := ctx.Err(); err != nil {
			o.l.Debugf("Cancelled %s operator installation due to context error: %s", operatorName, err)
			return err
		}

		o.l.Infof("Installing %s operator", operatorName)

		params := kubernetes.InstallOperatorRequest{
			Namespace:              o.config.Operator.Namespace,
			Name:                   operatorName,
			OperatorGroup:          operatorGroup,
			CatalogSource:          catalogSource,
			CatalogSourceNamespace: catalogSourceNamespace,
			Channel:                channel,
			InstallPlanApproval:    v1alpha1.ApprovalManual,
		}

		if err := o.kubeClient.InstallOperator(ctx, params); err != nil {
			o.l.Errorf("failed installing %s operator", operatorName)
			return err
		}
		o.l.Infof("%s operator has been installed", operatorName)

		return nil
	}
}

func (o *Operators) provisionPMMMonitoring(ctx context.Context) error {
	l := o.l.WithField("action", "PMM")
	l.Info("Setting up PMM monitoring")

	account := fmt.Sprintf("everest-service-account-%s", uuid.NewString())
	l.Info("Creating a new service account in PMM")
	token, err := o.provisionPMM(ctx, account)
	if err != nil {
		return err
	}
	l.Info("New token has been generated")
	l.Info("Provisioning monitoring in k8s cluster")
	err = o.kubeClient.ProvisionMonitoring(account, token, o.config.Monitoring.PMM.Endpoint)
	if err != nil {
		l.Error("failed provisioning monitoring")
		return errors.Wrap(err, "could not provision PMM Monitoring")
	}

	l.Info("PMM Monitoring provisioned successfully")

	return nil
}

func (o *Operators) provisionPMM(ctx context.Context, account string) (string, error) {
	token, err := o.createPMMAdminToken(ctx, account, "")
	return token, err
}

// connectToEverest connects the k8s cluster to Everest.
func (o *Operators) connectToEverest(ctx context.Context) error {
	if err := o.prepareServiceAccount(); err != nil {
		return errors.Wrap(err, "could not prepare a service account")
	}

	o.l.Info("Generating kubeconfig")
	kubeconfig, err := o.getServiceAccountKubeConfig(ctx)
	if err != nil {
		return errors.Wrap(err, "could not get a new kubeconfig file for a service account")
	}

	o.l.Info("Connecting your Kubernetes cluster to Everest")

	_, err = o.everestClient.RegisterKubernetesCluster(ctx, client.CreateKubernetesClusterParams{
		Kubeconfig: base64.StdEncoding.EncodeToString([]byte(kubeconfig)),
		Name:       o.config.Name,
	})
	if err != nil {
		return errors.Wrap(err, "could not register a new Kubernetes cluster with Everest")
	}

	o.l.Info("Connected Kubernetes cluster to Everest")

	return nil
}

func (o *Operators) createEverestBackupStorage(ctx context.Context) error {
	if !o.config.Backup.Enable {
		return nil
	}

	o.l.Info("Creating a new backup storage in Everest")

	_, err := o.everestClient.CreateBackupStorage(ctx, client.CreateBackupStorageParams{
		Name:       o.config.Backup.Name,
		BucketName: o.config.Backup.Bucket,
		AccessKey:  o.config.Backup.AccessKey,
		SecretKey:  o.config.Backup.SecretKey,
		Url:        o.config.Backup.Endpoint,
		Region:     o.config.Backup.Region,
	})
	if err != nil {
		return errors.Wrap(err, "could not create a new backup storage in Everest")
	}

	o.l.Info("Created a new backup storage in Everest")

	return nil
}

func (o *Operators) prepareServiceAccount() error {
	o.l.Info("Creating service account for Everest")
	if err := o.kubeClient.CreateServiceAccount(everestServiceAccount, o.config.Operator.Namespace); err != nil {
		return errors.Wrap(err, "could not create service account")
	}

	o.l.Info("Creating role for Everest service account")
	err := o.kubeClient.CreateRole(o.config.Operator.Namespace, everestServiceAccountRole, []rbacv1.PolicyRule{
		{
			APIGroups: []string{"dbaas.percona.com"},
			Resources: []string{"databaseclusters", "databaseclusterrestores"},
			Verbs:     []string{"*"},
		},
		{
			APIGroups: []string{"dbaas.percona.com"},
			Resources: []string{"databaseengines"},
			Verbs:     []string{"get", "list"},
		},
		{
			APIGroups: []string{""},
			Resources: []string{"secrets"},
			Verbs:     []string{"create", "get"},
		},
		{
			APIGroups: []string{""},
			Resources: []string{"storageclasses"},
			Verbs:     []string{"get", "list"},
		},
	})
	if err != nil {
		return errors.Wrap(err, "could not create role")
	}

	o.l.Info("Binding role to Everest Service account")
	err = o.kubeClient.CreateRoleBinding(
		o.config.Operator.Namespace,
		everestServiceAccountRoleBinding,
		everestServiceAccountRole,
		everestServiceAccount,
	)

	return errors.Wrap(err, "could not create cluster role binding")
}

func (o *Operators) getServiceAccountKubeConfig(ctx context.Context) (string, error) {
	// Create token secret
	//nolint:lll
	err := o.kubeClient.CreateServiceAccountToken(everestServiceAccount, everestServiceAccountTokenSecret, o.config.Operator.Namespace)
	if err != nil {
		return "", err
	}

	var secret *corev1.Secret
	checkSecretData := func(ctx context.Context) (bool, error) {
		o.l.Debugf("Getting secret for %s", everestServiceAccountTokenSecret)
		s, err := o.kubeClient.GetSecret(ctx, everestServiceAccountTokenSecret, o.config.Operator.Namespace)
		if err != nil {
			return false, err
		}

		if _, ok := s.Data["token"]; !ok {
			return false, nil
		}

		secret = s

		return true, nil
	}
	// We poll for the secret as it's created asynchronously
	err = wait.PollUntilContextTimeout(ctx, time.Second, 10*time.Second, true, checkSecretData)
	if err != nil {
		return "", errors.Wrap(err, "could not get token from secret for a service account")
	}

	return o.kubeClient.GenerateKubeConfigWithToken(everestServiceAccount, secret)
}

func (o *Operators) createPMMAdminToken(ctx context.Context, name string, token string) (string, error) {
	apiKey := map[string]string{
		"name": name,
		"role": "Admin",
	}
	b, err := json.Marshal(apiKey)
	if err != nil {
		return "", err
	}

	req, err := http.NewRequestWithContext(
		ctx,
		http.MethodPost,
		fmt.Sprintf("%s/graph/api/auth/keys", o.config.Monitoring.PMM.Endpoint),
		bytes.NewReader(b),
	)
	if err != nil {
		return "", err
	}
	req.Header.Set("Content-Type", "application/json; charset=utf-8")
	if token == "" {
		req.SetBasicAuth(o.config.Monitoring.PMM.Username, o.config.Monitoring.PMM.Password)
	} else {
		req.Header.Set("Authorization", fmt.Sprintf("Bearer %s", token))
	}
	resp, err := http.DefaultClient.Do(req)
	if err != nil {
		return "", err
	}

	defer resp.Body.Close() //nolint:errcheck
	data, err := io.ReadAll(resp.Body)
	if err != nil {
		return "", err
	}
	var m map[string]interface{}
	if err := json.Unmarshal(data, &m); err != nil {
		return "", err
	}
	key, ok := m["key"].(string)
	if !ok {
		return "", errors.New("cannot unmarshal key in createAdminToken")
	}

	return key, nil
}<|MERGE_RESOLUTION|>--- conflicted
+++ resolved
@@ -55,25 +55,20 @@
 
 	// OperatorsConfig stores configuration for the operators.
 	OperatorsConfig struct {
-<<<<<<< HEAD
-		Backup  BackupConfig  `mapstructure:"backup"`
-		Channel ChannelConfig `mapstructure:"channel"`
-		Everest EverestConfig `mapstructure:"everest"`
-=======
-		Channel    ChannelConfig `mapstructure:"channel"`
-		SkipWizard bool          `mapstructure:"skip-wizard"`
-		// EnableBackup is true if backup shall be enabled.
-		EnableBackup bool          `mapstructure:"enable_backup"`
-		Everest      EverestConfig `mapstructure:"everest"`
->>>>>>> e4e0b8f8
+		// Name of the Kubernetes Cluster
+		Name string `mapstructure:"name"`
+		// SkipWizard skips wizard during installation.
+		SkipWizard bool `mapstructure:"skip-wizard"`
 		// InstallOLM is true if OLM shall be installed.
 		InstallOLM bool `mapstructure:"install-olm"`
 		// KubeconfigPath is a path to a kubeconfig
-		KubeconfigPath string           `mapstructure:"kubeconfig"`
-		Monitoring     MonitoringConfig `mapstructure:"monitoring"`
-		// Name of the Kubernetes Cluster
-		Name     string         `mapstructure:"name"`
-		Operator OperatorConfig `mapstructure:"operator"`
+		KubeconfigPath string `mapstructure:"kubeconfig"`
+
+		Backup     BackupConfig     `mapstructure:"backup"`
+		Channel    ChannelConfig    `mapstructure:"channel"`
+		Everest    EverestConfig    `mapstructure:"everest"`
+		Monitoring MonitoringConfig `mapstructure:"monitoring"`
+		Operator   OperatorConfig   `mapstructure:"operator"`
 	}
 
 	// BackupConfig stores configuration for backup.
