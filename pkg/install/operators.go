// Package install holds the main logic for installation commands.
package install

import (
	"bytes"
	"context"
	"encoding/base64"
	"encoding/json"
	"fmt"
	"io"
	"net/http"
	"time"

	"github.com/AlecAivazis/survey/v2"
	"github.com/google/uuid"
	"github.com/operator-framework/api/pkg/operators/v1alpha1"
	"github.com/percona/percona-everest-backend/client"
	"github.com/pkg/errors"
	"github.com/sirupsen/logrus"
	"golang.org/x/sync/errgroup"
	corev1 "k8s.io/api/core/v1"
	rbacv1 "k8s.io/api/rbac/v1"
	"k8s.io/apimachinery/pkg/util/wait"

	"github.com/percona/percona-everest-cli/pkg/kubernetes"
)

// Operators implements the main logic for commands.
type Operators struct {
	config        *OperatorsConfig
	everestClient everestClientConnector
	kubeClient    *kubernetes.Kubernetes
	l             *logrus.Entry
}

const (
	catalogSourceNamespace           = "olm"
	operatorGroup                    = "percona-operators-group"
	catalogSource                    = "percona-dbaas-catalog"
	everestOperatorName              = "everest-operator"
	pxcOperatorName                  = "percona-xtradb-cluster-operator"
	psmdbOperatorName                = "percona-server-mongodb-operator"
	pgOperatorName                   = "percona-postgresql-operator"
	vmOperatorName                   = "victoriametrics-operator"
	everestServiceAccount            = "everest-admin"
	everestServiceAccountRole        = "everest-admin-role"
	everestServiceAccountRoleBinding = "everest-admin-role-binding"
	everestServiceAccountTokenSecret = "everest-admin-token"
	operatorInstallThreads           = 1
)

type (
	// MonitoringType identifies type of monitoring to be used.
	MonitoringType string

	// OperatorsConfig stores configuration for the operators.
	OperatorsConfig struct {
		// Name of the Kubernetes Cluster
<<<<<<< HEAD
		Name string
=======
		Name string `mapstructure:"name"`
		// Namespace defines the namespace to which the components are deployed to.
		Namespace string `mapstructure:"namespace"`
>>>>>>> 10179a8d
		// SkipWizard skips wizard during installation.
		SkipWizard bool `mapstructure:"skip-wizard"`
		// KubeconfigPath is a path to a kubeconfig
		KubeconfigPath string `mapstructure:"kubeconfig"`

		Backup     BackupConfig
		Channel    ChannelConfig
		Everest    EverestConfig
		Monitoring MonitoringConfig
		Operator   OperatorConfig
	}

	// BackupConfig stores configuration for backup.
	BackupConfig struct {
		// Enable is true if backup shall be enabled.
		Enable bool
		// Name stores name of the backup.
		Name string
		// Endpoint stores URL to backup.
		Endpoint string
		// Bucket stores name of the bucket for backup.
		Bucket string
		// AccessKey stores username for backup.
		AccessKey string `mapstructure:"username"`
		// SecretKey stores password for backup.
		SecretKey string `mapstructure:"password"`
		// Region stores region for backup.
		Region string
	}

	// EverestConfig stores config for Everest.
	EverestConfig struct {
		// Endpoint stores URL to Everest.
		Endpoint string
	}

	// MonitoringConfig stores configuration for monitoring.
	MonitoringConfig struct {
		// Enable is true if monitoring shall be enabled.
		Enable bool
		// Type stores the type of monitoring to be used.
		Type MonitoringType
		// PMM stores configuration for PMM monitoring type.
		PMM *PMMConfig
	}

	// OperatorConfig identifies which operators shall be installed.
	OperatorConfig struct {
<<<<<<< HEAD
		// Namespace defines the namespace operators shall be installed to.
		Namespace string
=======
>>>>>>> 10179a8d
		// PG stores if PostgresSQL shall be installed.
		PG bool `mapstructure:"postgresql"`
		// PSMDB stores if MongoDB shall be installed.
		PSMDB bool `mapstructure:"mongodb"`
		// PXC stores if XtraDB Cluster shall be installed.
		PXC bool `mapstructure:"xtradb-cluster"`
	}

	// PMMConfig stores configuration for PMM monitoring type.
	PMMConfig struct {
		// Endpoint stores URL to PMM.
		Endpoint string
		// Username stores username for authentication against PMM.
		Username string
		// Password stores password for authentication against PMM.
		Password string
	}

	// ChannelConfig stores configuration for operator channels.
	ChannelConfig struct {
		// Everest stores channel for Everest.
		Everest string
		// PG stores channel for PostgreSQL.
		PG string `mapstructure:"postgresql"`
		// PSMDB stores channel for MongoDB.
		PSMDB string `mapstructure:"mongodb"`
		// PXC stores channel for xtradb cluster.
		PXC string `mapstructure:"xtradb-cluster"`
		// VictoriaMetrics stores channel for VictoriaMetrics.
		VictoriaMetrics string `mapstructure:"victoria-metrics"`
	}
)

// NewOperators returns a new Operators struct.
func NewOperators(c *OperatorsConfig, everestClient everestClientConnector) (*Operators, error) {
	if c == nil {
		logrus.Panic("OperatorsConfig is required")
	}

	cli := &Operators{
		config:        c,
		everestClient: everestClient,
		l:             logrus.WithField("component", "install/operators"),
	}

	k, err := kubernetes.New(c.KubeconfigPath, cli.l)
	if err != nil {
		return nil, err
	}
	cli.kubeClient = k
	return cli, nil
}

// Run runs the operators installation process.
func (o *Operators) Run(ctx context.Context) error {
	if !o.config.SkipWizard {
		if err := o.runWizard(); err != nil {
			return err
		}
	}
	if err := o.provisionNamespace(); err != nil {
		return err
	}
	if err := o.provisionAllOperators(ctx); err != nil {
		return err
	}

	g, gCtx := errgroup.WithContext(ctx)
	g.Go(func() error {
		return o.connectToEverest(gCtx)
	})
	g.Go(func() error {
		return o.createEverestBackupStorage(gCtx)
	})

	return g.Wait()
}

// runWizard runs installation wizard.
func (o *Operators) runWizard() error {
	if err := o.runEverestWizard(); err != nil {
		return err
	}

	if err := o.runMonitoringWizard(); err != nil {
		return err
	}

	if err := o.runBackupWizard(); err != nil {
		return err
	}

	return o.runOperatorsWizard()
}

func (o *Operators) runEverestWizard() error {
	pEndpoint := &survey.Input{
		Message: "Everest URL",
		Default: o.config.Everest.Endpoint,
	}
	if err := survey.AskOne(pEndpoint, &o.config.Everest.Endpoint); err != nil {
		return err
	}

	clusterName := o.kubeClient.ClusterName()
	if o.config.Name != "" {
		clusterName = o.config.Name
	}

	pName := &survey.Input{
		Message: "Choose your Kubernetes Cluster name",
		Default: clusterName,
	}

	return survey.AskOne(pName, &o.config.Name)
}

func (o *Operators) runMonitoringWizard() error {
	pMonitor := &survey.Confirm{
		Message: "Do you want to enable monitoring?",
		Default: o.config.Monitoring.Enable,
	}
	err := survey.AskOne(pMonitor, &o.config.Monitoring.Enable)
	if err != nil {
		return err
	}

	if o.config.Monitoring.Enable {
		pURL := &survey.Input{
			Message: "URL Endpoint",
			Default: o.config.Monitoring.PMM.Endpoint,
		}
		if err := survey.AskOne(
			pURL,
			&o.config.Monitoring.PMM.Endpoint,
			survey.WithValidator(survey.Required),
		); err != nil {
			return err
		}

		pUser := &survey.Input{
			Message: "Username",
			Default: o.config.Monitoring.PMM.Username,
		}
		if err := survey.AskOne(
			pUser,
			&o.config.Monitoring.PMM.Username,
			survey.WithValidator(survey.Required),
		); err != nil {
			return err
		}

		pPass := &survey.Password{Message: "Password"}
		if err := survey.AskOne(
			pPass,
			&o.config.Monitoring.PMM.Password,
			survey.WithValidator(survey.Required),
		); err != nil {
			return err
		}
	}

	return nil
}

func (o *Operators) runBackupWizard() error {
	pBackup := &survey.Confirm{
		Message: "Do you want to enable backups?",
		Default: o.config.Backup.Enable,
	}

	if err := survey.AskOne(pBackup, &o.config.Backup.Enable); err != nil {
		return err
	}

	if o.config.Backup.Enable {
		return o.runBackupConfigWizard()
	}

	return nil
}

func (o *Operators) runBackupConfigWizard() error {
	pName := &survey.Input{
		Message: "Name",
		Default: o.config.Backup.Name,
	}
	if err := survey.AskOne(
		pName,
		&o.config.Backup.Name,
		survey.WithValidator(survey.Required),
	); err != nil {
		return err
	}

	pURL := &survey.Input{
		Message: "URL Endpoint",
		Default: o.config.Backup.Endpoint,
	}
	if err := survey.AskOne(
		pURL,
		&o.config.Backup.Endpoint,
		survey.WithValidator(survey.Required),
	); err != nil {
		return err
	}

	pRegion := &survey.Input{
		Message: "Region",
		Default: o.config.Backup.Region,
	}
	if err := survey.AskOne(
		pRegion,
		&o.config.Backup.Endpoint,
		survey.WithValidator(survey.Required),
	); err != nil {
		return err
	}

	pBucket := &survey.Input{
		Message: "Bucket",
		Default: o.config.Backup.Bucket,
	}
	if err := survey.AskOne(
		pBucket,
		&o.config.Backup.Bucket,
		survey.WithValidator(survey.Required),
	); err != nil {
		return err
	}

	return o.runBackupCredentialsConfigWizard()
}

func (o *Operators) runBackupCredentialsConfigWizard() error {
	pUser := &survey.Input{
		Message: "Username",
		Default: o.config.Backup.AccessKey,
	}
	if err := survey.AskOne(
		pUser,
		&o.config.Backup.AccessKey,
		survey.WithValidator(survey.Required),
	); err != nil {
		return err
	}

	pPass := &survey.Password{Message: "Password"}
	return survey.AskOne(
		pPass,
		&o.config.Backup.SecretKey,
		survey.WithValidator(survey.Required),
	)
}

func (o *Operators) runOperatorsWizard() error {
	operatorOpts := []struct {
		label    string
		boolFlag *bool
	}{
		{"MySQL", &o.config.Operator.PXC},
		{"MongoDB", &o.config.Operator.PSMDB},
		{"PostgreSQL", &o.config.Operator.PG},
	}
	operatorLabels := make([]string, 0, len(operatorOpts))
	for _, v := range operatorOpts {
		operatorLabels = append(operatorLabels, v.label)
	}
	operatorDefaults := make([]string, 0, len(operatorOpts))
	for _, v := range operatorOpts {
		if *v.boolFlag {
			operatorDefaults = append(operatorDefaults, v.label)
		}
	}

	pOps := &survey.MultiSelect{
		Message: "What operators do you want to install?",
		Default: operatorDefaults,
		Options: operatorLabels,
	}
	opIndexes := []int{}
	if err := survey.AskOne(
		pOps,
		&opIndexes,
		survey.WithValidator(survey.MinItems(1)),
	); err != nil {
		return err
	}

	if len(opIndexes) == 0 {
		return errors.New("at least one operator needs to be selected")
	}

	// We reset all flags to false so we select only
	// the ones which the user selected in the multiselect.
	for _, op := range operatorOpts {
		*op.boolFlag = false
	}

	for _, i := range opIndexes {
		o.l.Debugf("Enabling %s operator", operatorOpts[i].label)
		*operatorOpts[i].boolFlag = true
	}

	return nil
}

// provisionNamespace provisions a namespace for Everest.
func (o *Operators) provisionNamespace() error {
	o.l.Infof("Creating namespace %s", o.config.Namespace)
	err := o.kubeClient.CreateNamespace(o.config.Namespace)
	if err != nil {
		return errors.Wrap(err, "could not provision namespace")
	}

	o.l.Infof("Namespace %s has been created", o.config.Namespace)
	return nil
}

// provisionAllOperators provisions all configured operators to a k8s cluster.
func (o *Operators) provisionAllOperators(ctx context.Context) error {
	o.l.Info("Started provisioning the cluster")

	if err := o.provisionOLM(ctx); err != nil {
		return err
	}

	if err := o.provisionOperators(ctx); err != nil {
		return err
	}

	if o.config.Monitoring.Enable {
		if err := o.provisionPMMMonitoring(ctx); err != nil {
			return err
		}
	}

	return nil
}

func (o *Operators) provisionOLM(ctx context.Context) error {
	o.l.Info("Installing Operator Lifecycle Manager")
	if err := o.kubeClient.InstallOLMOperator(ctx); err != nil {
		o.l.Error("failed installing OLM")
		return err
	}
	o.l.Info("OLM has been installed")
	o.l.Info("Installing Percona OLM Catalog")
	if err := o.kubeClient.InstallPerconaCatalog(ctx); err != nil {
		o.l.Errorf("failed installing OLM catalog: %v", err)
		return err
	}
	o.l.Info("Percona OLM Catalog has been installed")

	return nil
}

func (o *Operators) provisionOperators(ctx context.Context) error {
	g, gCtx := errgroup.WithContext(ctx)
	// We set the limit to 1 since operator installation
	// requires an update to the same installation plan which
	// results in race-conditions with a higher limit.
	// The limit can be removed after it's refactored.
	g.SetLimit(operatorInstallThreads)

	if o.config.Monitoring.Enable {
		g.Go(o.installOperator(gCtx, o.config.Channel.VictoriaMetrics, vmOperatorName))
	}

	if o.config.Operator.PXC {
		g.Go(o.installOperator(gCtx, o.config.Channel.PXC, pxcOperatorName))
	}
	if o.config.Operator.PSMDB {
		g.Go(o.installOperator(gCtx, o.config.Channel.PSMDB, psmdbOperatorName))
	}
	if o.config.Operator.PG {
		g.Go(o.installOperator(gCtx, o.config.Channel.PG, pgOperatorName))
	}
	if err := g.Wait(); err != nil {
		return err
	}

	return o.installOperator(ctx, o.config.Channel.Everest, everestOperatorName)()
}

func (o *Operators) installOperator(ctx context.Context, channel, operatorName string) func() error {
	return func() error {
		// We check if the context has not been cancelled yet to return early
		if err := ctx.Err(); err != nil {
			o.l.Debugf("Cancelled %s operator installation due to context error: %s", operatorName, err)
			return err
		}

		o.l.Infof("Installing %s operator", operatorName)

		params := kubernetes.InstallOperatorRequest{
			Namespace:              o.config.Namespace,
			Name:                   operatorName,
			OperatorGroup:          operatorGroup,
			CatalogSource:          catalogSource,
			CatalogSourceNamespace: catalogSourceNamespace,
			Channel:                channel,
			InstallPlanApproval:    v1alpha1.ApprovalManual,
		}

		if err := o.kubeClient.InstallOperator(ctx, params); err != nil {
			o.l.Errorf("failed installing %s operator", operatorName)
			return err
		}
		o.l.Infof("%s operator has been installed", operatorName)

		return nil
	}
}

func (o *Operators) provisionPMMMonitoring(ctx context.Context) error {
	l := o.l.WithField("action", "PMM")
	l.Info("Setting up PMM monitoring")

	account := fmt.Sprintf("everest-service-account-%s", uuid.NewString())
	l.Info("Creating a new service account in PMM")
	token, err := o.provisionPMM(ctx, account)
	if err != nil {
		return err
	}
	l.Infof("New token with name %q has been generated", account)
	l.Info("Provisioning monitoring in k8s cluster")
	err = o.kubeClient.ProvisionMonitoring(
		o.config.Namespace,
		"api_key",
		token,
		o.config.Monitoring.PMM.Endpoint,
	)
	if err != nil {
		l.Error("failed provisioning monitoring")
		return errors.Wrap(err, "could not provision PMM Monitoring")
	}

	l.Info("PMM Monitoring provisioned successfully")

	return nil
}

func (o *Operators) provisionPMM(ctx context.Context, account string) (string, error) {
	token, err := o.createPMMAdminToken(ctx, account, "")
	return token, err
}

// connectToEverest connects the k8s cluster to Everest.
func (o *Operators) connectToEverest(ctx context.Context) error {
	if err := o.prepareServiceAccount(); err != nil {
		return errors.Wrap(err, "could not prepare a service account")
	}

	o.l.Info("Generating kubeconfig")
	kubeconfig, err := o.getServiceAccountKubeConfig(ctx)
	if err != nil {
		return errors.Wrap(err, "could not get a new kubeconfig file for a service account")
	}

	o.l.Info("Connecting your Kubernetes cluster to Everest")

	_, err = o.everestClient.RegisterKubernetesCluster(ctx, client.CreateKubernetesClusterParams{
		Kubeconfig: base64.StdEncoding.EncodeToString([]byte(kubeconfig)),
		Name:       o.config.Name,
	})
	if err != nil {
		return errors.Wrap(err, "could not register a new Kubernetes cluster with Everest")
	}

	o.l.Info("Connected Kubernetes cluster to Everest")

	return nil
}

func (o *Operators) createEverestBackupStorage(ctx context.Context) error {
	if !o.config.Backup.Enable {
		return nil
	}

	o.l.Info("Creating a new backup storage in Everest")

	_, err := o.everestClient.CreateBackupStorage(ctx, client.CreateBackupStorageParams{
		Name:       o.config.Backup.Name,
		BucketName: o.config.Backup.Bucket,
		AccessKey:  o.config.Backup.AccessKey,
		SecretKey:  o.config.Backup.SecretKey,
		Url:        &o.config.Backup.Endpoint,
		Region:     o.config.Backup.Region,
	})
	if err != nil {
		return errors.Wrap(err, "could not create a new backup storage in Everest")
	}

	o.l.Info("Created a new backup storage in Everest")

	return nil
}

func (o *Operators) prepareServiceAccount() error {
	o.l.Info("Creating service account for Everest")
	if err := o.kubeClient.CreateServiceAccount(everestServiceAccount, o.config.Namespace); err != nil {
		return errors.Wrap(err, "could not create service account")
	}

	o.l.Info("Creating role for Everest service account")
	err := o.kubeClient.CreateRole(o.config.Namespace, everestServiceAccountRole, []rbacv1.PolicyRule{
		{
			APIGroups: []string{"everest.percona.com"},
			Resources: []string{"databaseclusters", "databaseclusterrestores"},
			Verbs:     []string{"*"},
		},
		{
			APIGroups: []string{"everest.percona.com"},
			Resources: []string{"databaseengines"},
			Verbs:     []string{"*"},
		},
		{
			APIGroups: []string{"everest.percona.com"},
			Resources: []string{"databaseclusterrestores"},
			Verbs:     []string{"*"},
		},
		{
			APIGroups: []string{"everest.percona.com"},
			Resources: []string{"objectstorages"},
			Verbs:     []string{"*"},
		},
		{
			APIGroups: []string{""},
			Resources: []string{"secrets"},
			Verbs:     []string{"create", "get"},
		},
		{
			APIGroups: []string{""},
			Resources: []string{"storageclasses"},
			Verbs:     []string{"get", "list"},
		},
	})
	if err != nil {
		return errors.Wrap(err, "could not create role")
	}

	o.l.Info("Binding role to Everest Service account")
	err = o.kubeClient.CreateRoleBinding(
		o.config.Namespace,
		everestServiceAccountRoleBinding,
		everestServiceAccountRole,
		everestServiceAccount,
	)

	return errors.Wrap(err, "could not create cluster role binding")
}

func (o *Operators) getServiceAccountKubeConfig(ctx context.Context) (string, error) {
	// Create token secret
	err := o.kubeClient.CreateServiceAccountToken(everestServiceAccount, everestServiceAccountTokenSecret, o.config.Namespace)
	if err != nil {
		return "", err
	}

	var secret *corev1.Secret
	checkSecretData := func(ctx context.Context) (bool, error) {
		o.l.Debugf("Getting secret for %s", everestServiceAccountTokenSecret)
		s, err := o.kubeClient.GetSecret(ctx, everestServiceAccountTokenSecret, o.config.Namespace)
		if err != nil {
			return false, err
		}

		if _, ok := s.Data["token"]; !ok {
			return false, nil
		}

		secret = s

		return true, nil
	}
	// We poll for the secret as it's created asynchronously
	err = wait.PollUntilContextTimeout(ctx, time.Second, 10*time.Second, true, checkSecretData)
	if err != nil {
		return "", errors.Wrap(err, "could not get token from secret for a service account")
	}

	return o.kubeClient.GenerateKubeConfigWithToken(everestServiceAccount, secret)
}

func (o *Operators) createPMMAdminToken(ctx context.Context, name string, token string) (string, error) {
	apiKey := map[string]string{
		"name": name,
		"role": "Admin",
	}
	b, err := json.Marshal(apiKey)
	if err != nil {
		return "", err
	}

	req, err := http.NewRequestWithContext(
		ctx,
		http.MethodPost,
		fmt.Sprintf("%s/graph/api/auth/keys", o.config.Monitoring.PMM.Endpoint),
		bytes.NewReader(b),
	)
	if err != nil {
		return "", err
	}
	req.Header.Set("Content-Type", "application/json; charset=utf-8")
	if token == "" {
		req.SetBasicAuth(o.config.Monitoring.PMM.Username, o.config.Monitoring.PMM.Password)
	} else {
		req.Header.Set("Authorization", fmt.Sprintf("Bearer %s", token))
	}
	resp, err := http.DefaultClient.Do(req)
	if err != nil {
		return "", err
	}

	defer resp.Body.Close() //nolint:errcheck
	data, err := io.ReadAll(resp.Body)
	if err != nil {
		return "", err
	}
	var m map[string]interface{}
	if err := json.Unmarshal(data, &m); err != nil {
		return "", err
	}
	key, ok := m["key"].(string)
	if !ok {
		return "", errors.New("cannot unmarshal key in createAdminToken")
	}

	return key, nil
}<|MERGE_RESOLUTION|>--- conflicted
+++ resolved
@@ -56,13 +56,9 @@
 	// OperatorsConfig stores configuration for the operators.
 	OperatorsConfig struct {
 		// Name of the Kubernetes Cluster
-<<<<<<< HEAD
 		Name string
-=======
-		Name string `mapstructure:"name"`
-		// Namespace defines the namespace to which the components are deployed to.
-		Namespace string `mapstructure:"namespace"`
->>>>>>> 10179a8d
+		// Namespace defines the namespace operators shall be installed to.
+		Namespace string
 		// SkipWizard skips wizard during installation.
 		SkipWizard bool `mapstructure:"skip-wizard"`
 		// KubeconfigPath is a path to a kubeconfig
@@ -111,11 +107,6 @@
 
 	// OperatorConfig identifies which operators shall be installed.
 	OperatorConfig struct {
-<<<<<<< HEAD
-		// Namespace defines the namespace operators shall be installed to.
-		Namespace string
-=======
->>>>>>> 10179a8d
 		// PG stores if PostgresSQL shall be installed.
 		PG bool `mapstructure:"postgresql"`
 		// PSMDB stores if MongoDB shall be installed.
