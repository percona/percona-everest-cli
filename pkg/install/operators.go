--- conflicted
+++ resolved
@@ -181,7 +181,6 @@
 		}
 	}
 
-<<<<<<< HEAD
 	if o.config.Monitoring.Enable && o.apiKeySecretID == "" {
 		if o.config.Monitoring.PMM.InstanceID == "" {
 			return errors.New("--monitoring.pmm.instance-id cannot be empty if monitoring is enabled")
@@ -189,11 +188,12 @@
 
 		if err := o.setPMMAPIKeySecretIDFromInstanceID(ctx); err != nil {
 			return errors.Wrap(err, "could not retrieve PMM instance by its ID from Everest")
-=======
+		}
+	}
+
 	if o.everestClient == nil {
 		if err := o.configureEverestConnector(); err != nil {
 			return err
->>>>>>> d0f4f564
 		}
 	}
 
