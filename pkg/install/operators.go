// Package install holds the main logic for installation commands.
package install

import (
	"bytes"
	"context"
	"encoding/base64"
	"encoding/json"
	"fmt"
	"io"
	"net/http"
	"time"

	"github.com/AlecAivazis/survey/v2"
	"github.com/google/uuid"
	"github.com/operator-framework/api/pkg/operators/v1alpha1"
	"github.com/percona/percona-everest-backend/client"
	"github.com/pkg/errors"
	"github.com/sirupsen/logrus"
	"golang.org/x/sync/errgroup"
	corev1 "k8s.io/api/core/v1"
	rbacv1 "k8s.io/api/rbac/v1"
	"k8s.io/apimachinery/pkg/util/wait"

	"github.com/percona/percona-everest-cli/pkg/kubernetes"
)

// Operators implements the main logic for commands.
type Operators struct {
	l *logrus.Entry

	config        *OperatorsConfig
	everestClient everestClientConnector
	kubeClient    *kubernetes.Kubernetes

	// apiKeySecretID stores name of a secret with PMM API key.
	apiKeySecretID string
}

const (
	catalogSourceNamespace           = "olm"
	operatorGroup                    = "percona-operators-group"
	catalogSource                    = "percona-dbaas-catalog"
	everestOperatorName              = "everest-operator"
	pxcOperatorName                  = "percona-xtradb-cluster-operator"
	psmdbOperatorName                = "percona-server-mongodb-operator"
	pgOperatorName                   = "percona-postgresql-operator"
	vmOperatorName                   = "victoriametrics-operator"
	everestServiceAccount            = "everest-admin"
	everestServiceAccountRole        = "everest-admin-role"
	everestServiceAccountRoleBinding = "everest-admin-role-binding"
	everestServiceAccountTokenSecret = "everest-admin-token"
	operatorInstallThreads           = 1
)

type (
	// MonitoringType identifies type of monitoring to be used.
	MonitoringType string

	// OperatorsConfig stores configuration for the operators.
	OperatorsConfig struct {
		// Name of the Kubernetes Cluster
		Name string `mapstructure:"name"`
		// Namespace defines the namespace to which the components are deployed to.
		Namespace string `mapstructure:"namespace"`
		// SkipWizard skips wizard during installation.
		SkipWizard bool `mapstructure:"skip-wizard"`
		// KubeconfigPath is a path to a kubeconfig
		KubeconfigPath string `mapstructure:"kubeconfig"`

		Backup     BackupConfig     `mapstructure:"backup"`
		Channel    ChannelConfig    `mapstructure:"channel"`
		Everest    EverestConfig    `mapstructure:"everest"`
		Monitoring MonitoringConfig `mapstructure:"monitoring"`
		Operator   OperatorConfig   `mapstructure:"operator"`
	}

	// BackupConfig stores configuration for backup.
	BackupConfig struct {
		// Enable is true if backup shall be enabled.
		Enable bool `mapstructure:"enable"`
		// Name stores name of the backup.
		Name string `mapstructure:"name"`
		// Endpoint stores URL to backup.
		Endpoint string `mapstructure:"endpoint"`
		// Bucket stores name of the bucket for backup.
		Bucket string `mapstructure:"bucket"`
		// AccessKey stores username for backup.
		AccessKey string `mapstructure:"access-key"`
		// SecretKey stores password for backup.
		SecretKey string `mapstructure:"secret-key"`
		// Region stores region for backup.
		Region string `mapstructure:"region"`
	}

	// EverestConfig stores config for Everest.
	EverestConfig struct {
		// Endpoint stores URL to Everest.
		Endpoint string `mapstructure:"endpoint"`
	}

	// MonitoringConfig stores configuration for monitoring.
	MonitoringConfig struct {
		// Enable is true if monitoring shall be enabled.
		Enable bool `mapstructure:"enable"`
		// Type stores the type of monitoring to be used.
		Type MonitoringType `mapstructure:"type"`
		// PMM stores configuration for PMM monitoring type.
		PMM *PMMConfig `mapstructure:"pmm"`
	}

	// OperatorConfig identifies which operators shall be installed.
	OperatorConfig struct {
		// PG stores if PostgresSQL shall be installed.
		PG bool `mapstructure:"postgresql"`
		// PSMDB stores if MongoDB shall be installed.
		PSMDB bool `mapstructure:"mongodb"`
		// PXC stores if XtraDB Cluster shall be installed.
		PXC bool `mapstructure:"xtradb-cluster"`
	}

	// PMMConfig stores configuration for PMM monitoring type.
	PMMConfig struct {
		// Endpoint stores URL to PMM.
		Endpoint string `mapstructure:"endpoint"`
		// Username stores username for authentication against PMM.
		Username string `mapstructure:"username"`
		// Password stores password for authentication against PMM.
		Password string `mapstructure:"password"`
		// InstanceID stores PMM instance ID from Everest.
		// If provided, Endpoint, Username and Password are ignored.
		InstanceID string `mapstructure:"instance-id"`
	}

	// ChannelConfig stores configuration for operator channels.
	ChannelConfig struct {
		// Everest stores channel for Everest.
		Everest string `mapstructure:"everest"`
		// PG stores channel for PostgreSQL.
		PG string `mapstructure:"postgresql"`
		// PSMDB stores channel for MongoDB.
		PSMDB string `mapstructure:"mongodb"`
		// PXC stores channel for xtradb cluster.
		PXC string `mapstructure:"xtradb-cluster"`
		// VictoriaMetrics stores channel for VictoriaMetrics.
		VictoriaMetrics string `mapstructure:"victoria-metrics"`
	}
)

<<<<<<< HEAD
type pmmErrorMessage struct {
	Message string `json:"message"`
}
=======
const secretNameTemplate = "everest-%s"
>>>>>>> f3672f3a

// NewOperators returns a new Operators struct.
func NewOperators(c *OperatorsConfig, everestClient everestClientConnector) (*Operators, error) {
	if c == nil {
		panic("OperatorsConfig is required")
	}

	cli := &Operators{
		config:        c,
		everestClient: everestClient,
		l:             logrus.WithField("component", "install/operators"),
	}

	k, err := kubernetes.New(c.KubeconfigPath, cli.l)
	if err != nil {
		return nil, err
	}
	cli.kubeClient = k
	return cli, nil
}

// Run runs the operators installation process.
func (o *Operators) Run(ctx context.Context) error {
	if !o.config.SkipWizard {
		if err := o.runWizard(ctx); err != nil {
			return err
		}
	}
	if err := o.provisionNamespace(); err != nil {
		return err
	}
	if err := o.provisionAllOperators(ctx); err != nil {
		return err
	}

	g, gCtx := errgroup.WithContext(ctx)
	g.Go(func() error {
		return o.connectToEverest(gCtx)
	})
	g.Go(func() error {
		return o.createEverestBackupStorage(gCtx)
	})

	return g.Wait()
}

// runWizard runs installation wizard.
func (o *Operators) runWizard(ctx context.Context) error {
	if err := o.runEverestWizard(); err != nil {
		return err
	}

	if err := o.runMonitoringWizard(ctx); err != nil {
		return err
	}

	if err := o.runBackupWizard(); err != nil {
		return err
	}

	return o.runOperatorsWizard()
}

func (o *Operators) runEverestWizard() error {
	pEndpoint := &survey.Input{
		Message: "Everest URL",
		Default: o.config.Everest.Endpoint,
	}
	if err := survey.AskOne(pEndpoint, &o.config.Everest.Endpoint); err != nil {
		return err
	}

	clusterName := o.kubeClient.ClusterName()
	if o.config.Name != "" {
		clusterName = o.config.Name
	}

	pName := &survey.Input{
		Message: "Choose your Kubernetes Cluster name",
		Default: clusterName,
	}

	return survey.AskOne(pName, &o.config.Name)
}

func (o *Operators) runMonitoringWizard(ctx context.Context) error {
	pMonitor := &survey.Confirm{
		Message: "Do you want to enable monitoring?",
		Default: o.config.Monitoring.Enable,
	}
	err := survey.AskOne(pMonitor, &o.config.Monitoring.Enable)
	if err != nil {
		return err
	}

	if o.config.Monitoring.Enable {
		if err := o.runMonitoringConfigWizard(ctx); err != nil {
			return err
		}
	}

	return nil
}

func (o *Operators) runMonitoringConfigWizard(ctx context.Context) error {
	if o.config.Monitoring.PMM == nil {
		o.config.Monitoring.PMM = &PMMConfig{}
	}

	if o.config.Monitoring.PMM.InstanceID == "" {
		if err := o.runMonitoringURLWizard(ctx); err != nil {
			return err
		}
	} else {
		if err := o.setPMMAPIKeySecretIDFromInstanceID(ctx); err != nil {
			return err
		}
	}

	return nil
}

func (o *Operators) runMonitoringURLWizard(ctx context.Context) error {
	instances, err := o.everestClient.ListPMMInstances(ctx)
	if err != nil {
		return errors.Wrap(err, "could not retrieve list of PMM instances")
	}

	if len(instances) == 0 {
		return o.runMonitoringNewURLWizard()
	}

	opts := make([]string, 0, len(instances)+1)
	for _, i := range instances {
		opts = append(opts, i.Url)
	}
	opts = append(opts, "Add new PMM instance")

	pInstance := &survey.Select{
		Message: "Select PMM instance:",
		Options: opts,
	}
	ix := 0
	if err := survey.AskOne(pInstance, &ix); err != nil {
		return err
	}

	if ix > len(instances)-1 {
		return o.runMonitoringNewURLWizard()
	}

	pmm := instances[ix]
	o.config.Monitoring.PMM.Endpoint = pmm.Url
	o.apiKeySecretID = pmm.ApiKeySecretId

	return nil
}

func (o *Operators) runMonitoringNewURLWizard() error {
	pURL := &survey.Input{
		Message: "URL Endpoint",
		Default: o.config.Monitoring.PMM.Endpoint,
	}
	if err := survey.AskOne(
		pURL,
		&o.config.Monitoring.PMM.Endpoint,
		survey.WithValidator(survey.Required),
	); err != nil {
		return err
	}

	pUser := &survey.Input{
		Message: "Username",
		Default: o.config.Monitoring.PMM.Username,
	}
	if err := survey.AskOne(
		pUser,
		&o.config.Monitoring.PMM.Username,
		survey.WithValidator(survey.Required),
	); err != nil {
		return err
	}

	pPass := &survey.Password{Message: "Password"}
	return survey.AskOne(
		pPass,
		&o.config.Monitoring.PMM.Password,
		survey.WithValidator(survey.Required),
	)
}

func (o *Operators) runBackupWizard() error {
	pBackup := &survey.Confirm{
		Message: "Do you want to enable backups?",
		Default: o.config.Backup.Enable,
	}

	if err := survey.AskOne(pBackup, &o.config.Backup.Enable); err != nil {
		return err
	}

	if o.config.Backup.Enable {
		return o.runBackupConfigWizard()
	}

	return nil
}

func (o *Operators) runBackupConfigWizard() error {
	pName := &survey.Input{
		Message: "Name",
		Default: o.config.Backup.Name,
	}
	if err := survey.AskOne(
		pName,
		&o.config.Backup.Name,
		survey.WithValidator(survey.Required),
	); err != nil {
		return err
	}

	pURL := &survey.Input{
		Message: "URL Endpoint",
		Default: o.config.Backup.Endpoint,
	}
	if err := survey.AskOne(
		pURL,
		&o.config.Backup.Endpoint,
		survey.WithValidator(survey.Required),
	); err != nil {
		return err
	}

	pRegion := &survey.Input{
		Message: "Region",
		Default: o.config.Backup.Region,
	}
	if err := survey.AskOne(
		pRegion,
		&o.config.Backup.Region,
		survey.WithValidator(survey.Required),
	); err != nil {
		return err
	}

	pBucket := &survey.Input{
		Message: "Bucket",
		Default: o.config.Backup.Bucket,
	}
	if err := survey.AskOne(
		pBucket,
		&o.config.Backup.Bucket,
		survey.WithValidator(survey.Required),
	); err != nil {
		return err
	}

	return o.runBackupCredentialsConfigWizard()
}

func (o *Operators) runBackupCredentialsConfigWizard() error {
	pUser := &survey.Input{
		Message: "Access key",
		Default: o.config.Backup.AccessKey,
	}
	if err := survey.AskOne(
		pUser,
		&o.config.Backup.AccessKey,
		survey.WithValidator(survey.Required),
	); err != nil {
		return err
	}

	pPass := &survey.Password{Message: "Secret key"}
	return survey.AskOne(
		pPass,
		&o.config.Backup.SecretKey,
		survey.WithValidator(survey.Required),
	)
}

func (o *Operators) runOperatorsWizard() error {
	operatorOpts := []struct {
		label    string
		boolFlag *bool
	}{
		{"MySQL", &o.config.Operator.PXC},
		{"MongoDB", &o.config.Operator.PSMDB},
		{"PostgreSQL", &o.config.Operator.PG},
	}
	operatorLabels := make([]string, 0, len(operatorOpts))
	for _, v := range operatorOpts {
		operatorLabels = append(operatorLabels, v.label)
	}
	operatorDefaults := make([]string, 0, len(operatorOpts))
	for _, v := range operatorOpts {
		if *v.boolFlag {
			operatorDefaults = append(operatorDefaults, v.label)
		}
	}

	pOps := &survey.MultiSelect{
		Message: "What operators do you want to install?",
		Default: operatorDefaults,
		Options: operatorLabels,
	}
	opIndexes := []int{}
	if err := survey.AskOne(
		pOps,
		&opIndexes,
		survey.WithValidator(survey.MinItems(1)),
	); err != nil {
		return err
	}

	if len(opIndexes) == 0 {
		return errors.New("at least one operator needs to be selected")
	}

	// We reset all flags to false so we select only
	// the ones which the user selected in the multiselect.
	for _, op := range operatorOpts {
		*op.boolFlag = false
	}

	for _, i := range opIndexes {
		o.l.Debugf("Enabling %s operator", operatorOpts[i].label)
		*operatorOpts[i].boolFlag = true
	}

	return nil
}

func (o *Operators) setPMMAPIKeySecretIDFromInstanceID(ctx context.Context) error {
	pmm, err := o.everestClient.GetPMMInstance(ctx, o.config.Monitoring.PMM.InstanceID)
	if err != nil {
		return err
	}

	o.apiKeySecretID = pmm.ApiKeySecretId

	return nil
}

// provisionNamespace provisions a namespace for Everest.
func (o *Operators) provisionNamespace() error {
	o.l.Infof("Creating namespace %s", o.config.Namespace)
	err := o.kubeClient.CreateNamespace(o.config.Namespace)
	if err != nil {
		return errors.Wrap(err, "could not provision namespace")
	}

	o.l.Infof("Namespace %s has been created", o.config.Namespace)
	return nil
}

// provisionAllOperators provisions all configured operators to a k8s cluster.
func (o *Operators) provisionAllOperators(ctx context.Context) error {
	o.l.Info("Started provisioning the cluster")

	if err := o.provisionOLM(ctx); err != nil {
		return err
	}

	if err := o.provisionOperators(ctx); err != nil {
		return err
	}

	if o.config.Monitoring.Enable {
		if err := o.provisionPMMMonitoring(ctx); err != nil {
			return err
		}
	}

	return nil
}

func (o *Operators) provisionOLM(ctx context.Context) error {
	o.l.Info("Installing Operator Lifecycle Manager")
	if err := o.kubeClient.InstallOLMOperator(ctx); err != nil {
		o.l.Error("failed installing OLM")
		return err
	}
	o.l.Info("OLM has been installed")
	o.l.Info("Installing Percona OLM Catalog")
	if err := o.kubeClient.InstallPerconaCatalog(ctx); err != nil {
		o.l.Errorf("failed installing OLM catalog: %v", err)
		return err
	}
	o.l.Info("Percona OLM Catalog has been installed")

	return nil
}

func (o *Operators) provisionOperators(ctx context.Context) error {
	g, gCtx := errgroup.WithContext(ctx)
	// We set the limit to 1 since operator installation
	// requires an update to the same installation plan which
	// results in race-conditions with a higher limit.
	// The limit can be removed after it's refactored.
	g.SetLimit(operatorInstallThreads)

	if o.config.Monitoring.Enable {
		g.Go(o.installOperator(gCtx, o.config.Channel.VictoriaMetrics, vmOperatorName))
	}

	if o.config.Operator.PXC {
		g.Go(o.installOperator(gCtx, o.config.Channel.PXC, pxcOperatorName))
	}
	if o.config.Operator.PSMDB {
		g.Go(o.installOperator(gCtx, o.config.Channel.PSMDB, psmdbOperatorName))
	}
	if o.config.Operator.PG {
		g.Go(o.installOperator(gCtx, o.config.Channel.PG, pgOperatorName))
	}
	if err := g.Wait(); err != nil {
		return err
	}

	return o.installOperator(ctx, o.config.Channel.Everest, everestOperatorName)()
}

func (o *Operators) installOperator(ctx context.Context, channel, operatorName string) func() error {
	return func() error {
		// We check if the context has not been cancelled yet to return early
		if err := ctx.Err(); err != nil {
			o.l.Debugf("Cancelled %s operator installation due to context error: %s", operatorName, err)
			return err
		}

		o.l.Infof("Installing %s operator", operatorName)

		params := kubernetes.InstallOperatorRequest{
			Namespace:              o.config.Namespace,
			Name:                   operatorName,
			OperatorGroup:          operatorGroup,
			CatalogSource:          catalogSource,
			CatalogSourceNamespace: catalogSourceNamespace,
			Channel:                channel,
			InstallPlanApproval:    v1alpha1.ApprovalManual,
		}

		if err := o.kubeClient.InstallOperator(ctx, params); err != nil {
			o.l.Errorf("failed installing %s operator", operatorName)
			return err
		}
		o.l.Infof("%s operator has been installed", operatorName)

		return nil
	}
}

func (o *Operators) provisionPMMMonitoring(ctx context.Context) error {
	l := o.l.WithField("action", "PMM")
	l.Info("Setting up PMM monitoring")

	if o.apiKeySecretID == "" {
		if err := o.provisionNewPMMInstance(ctx, l); err != nil {
			return errors.Wrap(err, "could not create a new PMM instance")
		}
	}

	l.Debugf("Using API key secret ID %s", o.apiKeySecretID)

	l.Info("Provisioning monitoring in k8s cluster")
	err := o.kubeClient.ProvisionMonitoring(
		o.config.Namespace,
		o.apiKeySecretID,
		o.config.Monitoring.PMM.Endpoint,
	)
	if err != nil {
		return errors.Wrap(err, "could not provision PMM Monitoring")
	}

	l.Info("PMM Monitoring has been provisioned successfully")

	return nil
}

func (o *Operators) provisionNewPMMInstance(ctx context.Context, l *logrus.Entry) error {
	if o.config.Monitoring.PMM.Endpoint == "" || o.config.Monitoring.PMM.Username == "" {
		return errors.New("PMM endpoint or username is empty")
	}

	account := fmt.Sprintf("everest-pmm-%s", uuid.NewString())
	l.Info("Creating a new API key in PMM")

	apiKey, err := o.createPMMApiKey(ctx, account, "")
	if err != nil {
		return errors.Wrap(err, "could not create PMM API key")
	}

	l.Infof("New API key with name %q has been created", account)

	l.Info("Creating PMM instance in Everest")
	pmm, err := o.everestClient.CreatePMMInstance(ctx, client.PMMInstanceCreateParams{
		Url:    o.config.Monitoring.PMM.Endpoint,
		ApiKey: apiKey,
	})
	if err != nil {
		return errors.Wrap(err, "could not create PMM instance in Everest")
	}
	l.Infof("PMM instance %s has been created in Everest", *pmm.Id)

	if pmm.Id == nil || *pmm.Id == "" {
		return errors.New("PMM instance ID is empty")
	}

	l.Info("Creating secret in Kubernetes")
	o.apiKeySecretID = fmt.Sprintf(secretNameTemplate, *pmm.Id)
	err = o.kubeClient.CreatePMMSecret(o.config.Namespace, o.apiKeySecretID, map[string][]byte{
		"username": []byte("api_key"),
		"password": []byte(apiKey),
	})
	if err != nil {
		return errors.Wrap(err, "could not create secret in Kubernetes")
	}
	l.Infof("Secret %s has been created", o.apiKeySecretID)

	return nil
}

// connectToEverest connects the k8s cluster to Everest.
func (o *Operators) connectToEverest(ctx context.Context) error {
	if err := o.prepareServiceAccount(); err != nil {
		return errors.Wrap(err, "could not prepare a service account")
	}

	o.l.Info("Generating kubeconfig")
	kubeconfig, err := o.getServiceAccountKubeConfig(ctx)
	if err != nil {
		return errors.Wrap(err, "could not get a new kubeconfig file for a service account")
	}

	o.l.Info("Connecting your Kubernetes cluster to Everest")

	_, err = o.everestClient.RegisterKubernetesCluster(ctx, client.CreateKubernetesClusterParams{
		Kubeconfig: base64.StdEncoding.EncodeToString([]byte(kubeconfig)),
		Name:       o.config.Name,
		Namespace:  &o.config.Namespace,
	})
	if err != nil {
		return errors.Wrap(err, "could not register a new Kubernetes cluster with Everest")
	}

	o.l.Info("Connected Kubernetes cluster to Everest")

	return nil
}

func (o *Operators) createEverestBackupStorage(ctx context.Context) error {
	if !o.config.Backup.Enable {
		return nil
	}

	o.l.Info("Creating a new backup storage in Everest")

	_, err := o.everestClient.CreateBackupStorage(ctx, client.CreateBackupStorageParams{
		Type:       client.CreateBackupStorageParamsTypeS3,
		Name:       o.config.Backup.Name,
		BucketName: o.config.Backup.Bucket,
		AccessKey:  o.config.Backup.AccessKey,
		SecretKey:  o.config.Backup.SecretKey,
		Url:        &o.config.Backup.Endpoint,
		Region:     o.config.Backup.Region,
	})
	if err != nil {
		return errors.Wrap(err, "could not create a new backup storage in Everest")
	}

	o.l.Info("Created a new backup storage in Everest")

	return nil
}

func (o *Operators) prepareServiceAccount() error {
	o.l.Info("Creating service account for Everest")
	if err := o.kubeClient.CreateServiceAccount(everestServiceAccount, o.config.Namespace); err != nil {
		return errors.Wrap(err, "could not create service account")
	}

	o.l.Info("Creating role for Everest service account")
	err := o.kubeClient.CreateRole(o.config.Namespace, everestServiceAccountRole, []rbacv1.PolicyRule{
		{
			APIGroups: []string{"everest.percona.com"},
			Resources: []string{"databaseclusters", "databaseclusterrestores"},
			Verbs:     []string{"*"},
		},
		{
			APIGroups: []string{"everest.percona.com"},
			Resources: []string{"databaseengines"},
			Verbs:     []string{"*"},
		},
		{
			APIGroups: []string{"everest.percona.com"},
			Resources: []string{"databaseclusterrestores"},
			Verbs:     []string{"*"},
		},
		{
			APIGroups: []string{"everest.percona.com"},
			Resources: []string{"objectstorages"},
			Verbs:     []string{"*"},
		},
		{
			APIGroups: []string{""},
			Resources: []string{"secrets"},
			Verbs:     []string{"create", "get"},
		},
		{
			APIGroups: []string{""},
			Resources: []string{"storageclasses"},
			Verbs:     []string{"get", "list"},
		},
	})
	if err != nil {
		return errors.Wrap(err, "could not create role")
	}

	o.l.Info("Binding role to Everest Service account")
	err = o.kubeClient.CreateRoleBinding(
		o.config.Namespace,
		everestServiceAccountRoleBinding,
		everestServiceAccountRole,
		everestServiceAccount,
	)

	return errors.Wrap(err, "could not create cluster role binding")
}

func (o *Operators) getServiceAccountKubeConfig(ctx context.Context) (string, error) {
	// Create token secret
	err := o.kubeClient.CreateServiceAccountToken(everestServiceAccount, everestServiceAccountTokenSecret, o.config.Namespace)
	if err != nil {
		return "", err
	}

	var secret *corev1.Secret
	checkSecretData := func(ctx context.Context) (bool, error) {
		o.l.Debugf("Getting secret for %s", everestServiceAccountTokenSecret)
		s, err := o.kubeClient.GetSecret(ctx, everestServiceAccountTokenSecret, o.config.Namespace)
		if err != nil {
			return false, err
		}

		if _, ok := s.Data["token"]; !ok {
			return false, nil
		}

		secret = s

		return true, nil
	}
	// We poll for the secret as it's created asynchronously
	err = wait.PollUntilContextTimeout(ctx, time.Second, 10*time.Second, true, checkSecretData)
	if err != nil {
		return "", errors.Wrap(err, "could not get token from secret for a service account")
	}

	return o.kubeClient.GenerateKubeConfigWithToken(everestServiceAccount, secret)
}

func (o *Operators) createPMMApiKey(ctx context.Context, name string, token string) (string, error) {
	apiKey := map[string]string{
		"name": name,
		"role": "Admin",
	}
	b, err := json.Marshal(apiKey)
	if err != nil {
		return "", err
	}

	req, err := http.NewRequestWithContext(
		ctx,
		http.MethodPost,
		fmt.Sprintf("%s/graph/api/auth/keys", o.config.Monitoring.PMM.Endpoint),
		bytes.NewReader(b),
	)
	if err != nil {
		return "", err
	}
	req.Header.Set("Content-Type", "application/json; charset=utf-8")
	if token == "" {
		req.SetBasicAuth(o.config.Monitoring.PMM.Username, o.config.Monitoring.PMM.Password)
	} else {
		req.Header.Set("Authorization", fmt.Sprintf("Bearer %s", token))
	}
	resp, err := http.DefaultClient.Do(req)
	if err != nil {
		return "", err
	}

	defer resp.Body.Close() //nolint:errcheck
	data, err := io.ReadAll(resp.Body)
	if err != nil {
		return "", err
	}

	if resp.StatusCode >= http.StatusBadRequest {
		var pmmErr *pmmErrorMessage
		if err := json.Unmarshal(data, &pmmErr); err != nil {
			return "", errors.Wrapf(err, "PMM returned an unknown error. HTTP status code %d", resp.StatusCode)
		}
		return "", errors.Errorf("PMM returned an error with message: %s", pmmErr.Message)
	}

	var m map[string]interface{}
	if err := json.Unmarshal(data, &m); err != nil {
		return "", err
	}
	key, ok := m["key"].(string)
	if !ok {
		return "", errors.New("cannot unmarshal key in createAdminToken")
	}

	return key, nil
}<|MERGE_RESOLUTION|>--- conflicted
+++ resolved
@@ -147,13 +147,11 @@
 	}
 )
 
-<<<<<<< HEAD
 type pmmErrorMessage struct {
 	Message string `json:"message"`
 }
-=======
+
 const secretNameTemplate = "everest-%s"
->>>>>>> f3672f3a
 
 // NewOperators returns a new Operators struct.
 func NewOperators(c *OperatorsConfig, everestClient everestClientConnector) (*Operators, error) {
