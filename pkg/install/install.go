// percona-everest-cli
// Copyright (C) 2023 Percona LLC
//
// Licensed under the Apache License, Version 2.0 (the "License");
// you may not use this file except in compliance with the License.
// You may obtain a copy of the License at
//
// http://www.apache.org/licenses/LICENSE-2.0
//
// Unless required by applicable law or agreed to in writing, software
// distributed under the License is distributed on an "AS IS" BASIS,
// WITHOUT WARRANTIES OR CONDITIONS OF ANY KIND, either express or implied.
// See the License for the specific language governing permissions and
// limitations under the License.
// Package install holds the main logic for installation commands.

// Package install ...
package install

import (
	"context"
	"errors"
	"fmt"
	"net/url"
	"time"

	"github.com/AlecAivazis/survey/v2"
	"github.com/operator-framework/api/pkg/operators/v1alpha1"
	"github.com/percona/percona-everest-backend/client"
	"go.uber.org/zap"
	"golang.org/x/sync/errgroup"
<<<<<<< HEAD
	rbacv1 "k8s.io/api/rbac/v1"
=======
	k8serrors "k8s.io/apimachinery/pkg/api/errors"
>>>>>>> fb904a24
	"k8s.io/apimachinery/pkg/util/wait"

	"github.com/percona/percona-everest-cli/commands/common"
	everestClient "github.com/percona/percona-everest-cli/pkg/everest/client"
	"github.com/percona/percona-everest-cli/pkg/kubernetes"
)

// Install implements the main logic for commands.
type Install struct {
	l *zap.SugaredLogger

	config        Config
	everestClient everestClientConnector
	kubeClient    *kubernetes.Kubernetes

	// monitoringInstanceName stores the resolved monitoring instance name.
	monitoringInstanceName string
}

const (
	catalogSourceNamespace    = "olm"
	everestBackendServiceName = "percona-everest-backend"
	operatorGroup             = "percona-operators-group"
	catalogSource             = "percona-everest-catalog"
	everestOperatorName       = "everest-operator"
	pxcOperatorName           = "percona-xtradb-cluster-operator"
	psmdbOperatorName         = "percona-server-mongodb-operator"
	pgOperatorName            = "percona-postgresql-operator"
	vmOperatorName            = "victoriametrics-operator"
	operatorInstallThreads    = 1

	everestServiceAccount            = "everest-admin"
	everestServiceAccountRole        = "everest-admin-role"
	everestServiceAccountRoleBinding = "everest-admin-role-binding"
)

type (
	// MonitoringType identifies type of monitoring to be used.
	MonitoringType string

	// Config stores configuration for the operators.
	Config struct {
		// Name of the Kubernetes Cluster
		Name string
		// Namespace defines the namespace operators shall be installed to.
		Namespace string
		// Namespaces defines namespaces that everest can operate in.
		Namespaces []string
		// SkipWizard skips wizard during installation.
		SkipWizard bool `mapstructure:"skip-wizard"`
		// KubeconfigPath is a path to a kubeconfig
		KubeconfigPath string `mapstructure:"kubeconfig"`

		Channel    ChannelConfig
		Monitoring MonitoringConfig
		Operator   OperatorConfig
	}

	// MonitoringConfig stores configuration for monitoring.
	MonitoringConfig struct {
		// Enable is true if monitoring shall be enabled.
		Enable bool
		// InstanceName stores monitoring instance name from Everest.
		// If provided, the other monitoring configuration is ignored.
		InstanceName string `mapstructure:"instance-name"`
		// NewInstanceName defines name for a new monitoring instance
		// if it's created.
		NewInstanceName string `mapstructure:"new-instance-name"`
		// Type stores the type of monitoring to be used.
		Type MonitoringType
		// PMM stores configuration for PMM monitoring type.
		PMM *PMMConfig
	}

	// OperatorConfig identifies which operators shall be installed.
	OperatorConfig struct {
		// PG stores if PostgresSQL shall be installed.
		PG bool `mapstructure:"postgresql"`
		// PSMDB stores if MongoDB shall be installed.
		PSMDB bool `mapstructure:"mongodb"`
		// PXC stores if XtraDB Cluster shall be installed.
		PXC bool `mapstructure:"xtradb-cluster"`
	}

	// PMMConfig stores configuration for PMM monitoring type.
	PMMConfig struct {
		// Endpoint stores URL to PMM.
		Endpoint string
		// Username stores username for authentication against PMM.
		Username string
		// Password stores password for authentication against PMM.
		Password string
	}

	// ChannelConfig stores configuration for operator channels.
	ChannelConfig struct {
		// Everest stores channel for Everest.
		Everest string
		// PG stores channel for PostgreSQL.
		PG string `mapstructure:"postgresql"`
		// PSMDB stores channel for MongoDB.
		PSMDB string `mapstructure:"mongodb"`
		// PXC stores channel for xtradb cluster.
		PXC string `mapstructure:"xtradb-cluster"`
		// VictoriaMetrics stores channel for VictoriaMetrics.
		VictoriaMetrics string `mapstructure:"victoria-metrics"`
	}
)

// NewInstall returns a new Install struct.
func NewInstall(c Config, l *zap.SugaredLogger) (*Install, error) {
	cli := &Install{
		config: c,
		l:      l.With("component", "install/operators"),
	}

	k, err := kubernetes.New(c.KubeconfigPath, cli.l)
	if err != nil {
		var u *url.Error
		if errors.As(err, &u) {
			cli.l.Error("Could not connect to Kubernetes. " +
				"Make sure Kubernetes is running and is accessible from this computer/server.")
		}
		return nil, err
	}
	cli.kubeClient = k
	return cli, nil
}

// Run runs the operators installation process.
func (o *Install) Run(ctx context.Context) error {
	if err := o.populateConfig(); err != nil {
		return err
	}
	if err := o.provisionNamespace(o.config.Namespace); err != nil {
		return err
	}

	if err := o.configureEverestConnector(); err != nil {
		return err
	}
	if err := o.performProvisioning(ctx, o.config.Namespace); err != nil {
		return err
	}
	if len(o.config.Namespaces) == 0 {
		// No multi namespace support for now and we can exit early.
		return nil
	}
	for _, namespace := range o.config.Namespaces {
		namespace := namespace
		if err := o.provisionNamespace(namespace); err != nil {
			return err
		}

		if err := o.configureEverestConnector(); err != nil {
			return err
		}
		if err := o.performProvisioning(ctx, namespace); err != nil {
			return err
		}
		o.l.Info("Creating role for Everest service account")
		err := o.kubeClient.CreateRole(namespace, everestServiceAccountRole, o.serviceAccountRolePolicyRules())
		if err != nil {
			return errors.Join(err, errors.New("could not create role"))
		}

		o.l.Info("Binding role to Everest Service account")
		err = o.kubeClient.CreateRoleBinding(
			namespace,
			everestServiceAccountRoleBinding,
			everestServiceAccountRole,
			everestServiceAccount,
		)
		if err != nil {
			return errors.Join(err, errors.New("could not create role binding"))
		}
	}
	if err := o.kubeClient.PersistNamespaces(ctx, o.config.Namespace, o.config.Namespaces); err != nil {
		return err
	}

	return nil
}

func (o *Install) populateConfig() error {
	if !o.config.SkipWizard {
		if err := o.runWizard(); err != nil {
			return err
		}
	}

	if o.config.Name == "" {
		o.config.Name = o.kubeClient.ClusterName()
	}

	return nil
}

func (o *Install) checkEverestConnection(ctx context.Context) error {
	o.l.Info("Checking connection to Everest")
	_, err := o.everestClient.ListMonitoringInstances(ctx)
	return err
}

func (o *Install) performProvisioning(ctx context.Context, namespace string) error {
	if err := o.provisionAllOperators(ctx, namespace); err != nil {
		return err
	}
<<<<<<< HEAD
	if namespace == o.config.Namespace {
		o.l.Info(fmt.Sprintf("Deploying Everest to %s", o.config.Namespace))
		err := o.kubeClient.InstallEverest(ctx, o.config.Namespace)
		if err != nil {
			return err
		}
		o.l.Info("Everest has been installed. Configuring connection")
	}
	if o.config.Monitoring.Enable {
		if err := o.provisionMonitoring(ctx, namespace); err != nil {
=======
	d, err := o.kubeClient.GetDeployment(ctx, kubernetes.PerconaEverestDeploymentName, o.config.Namespace)
	var everestExists bool
	if err != nil && !k8serrors.IsNotFound(err) {
		return err
	}
	if d != nil && d.Name == kubernetes.PerconaEverestDeploymentName {
		everestExists = true
	}

	if !everestExists {
		o.l.Info(fmt.Sprintf("Deploying Everest to %s", o.config.Namespace))
		err = o.kubeClient.InstallEverest(ctx, o.config.Namespace)
		if err != nil {
			return err
		}
	}
	o.l.Info("Everest has been installed. Configuring connection")
	if o.config.Monitoring.Enable {
		if err := o.provisionMonitoring(ctx, everestExists); err != nil {
>>>>>>> fb904a24
			return err
		}
	}
	return nil
}

<<<<<<< HEAD
func (o *Install) provisionMonitoring(ctx context.Context, namespace string) error {
=======
func (o *Install) provisionMonitoring(ctx context.Context, everestExists bool) error {
>>>>>>> fb904a24
	l := o.l.With("action", "monitoring")
	l.Info("Preparing k8s cluster for monitoring")
	if err := o.kubeClient.ProvisionMonitoring(namespace); err != nil {
		return errors.Join(err, errors.New("could not provision monitoring configuration"))
	}

	l.Info("K8s cluster monitoring has been provisioned successfully")
	if err := o.resolveMonitoringInstanceName(ctx); err != nil {
		return err
	}
	o.l.Info("Deploying VMAgent to k8s cluster")
<<<<<<< HEAD
	if o.config.Namespace == namespace {
		if err := o.kubeClient.RestartEverest(ctx, everestBackendServiceName, namespace); err != nil {
=======
	if everestExists {
		if err := o.kubeClient.RestartEverest(ctx, everestBackendServiceName, o.config.Namespace); err != nil {
>>>>>>> fb904a24
			return err
		}
	}
	if err := o.checkEverestConnection(ctx); err != nil {
		var u *url.Error
		if errors.As(err, &u) {
			o.l.Debug(err)

			l := o.l.WithOptions(zap.AddStacktrace(zap.DPanicLevel))
			l.Error("Could not connect to Everest. " +
				"Make sure Everest is running and is accessible from this machine.",
			)
			return common.ErrExitWithError
		}

		return errors.Join(err, errors.New("could not check connection to Everest"))
	}

	// We retry for a bit since the MonitoringConfig may not be properly
	// deployed yet and we get a HTTP 500 in this case.
	err := wait.PollUntilContextTimeout(ctx, 3*time.Second, 2*time.Minute, true, func(ctx context.Context) (bool, error) {
		o.l.Debug("Trying to enable Kubernetes cluster monitoring")
		err := o.everestClient.SetKubernetesClusterMonitoring(ctx, client.KubernetesClusterMonitoring{
			Enable:                 true,
			MonitoringInstanceName: o.monitoringInstanceName,
		})
		if err != nil {
			o.l.Debug(errors.Join(err, errors.New("could not enable Kubernetes cluster monitoring")))
			return false, nil
		}

		return true, nil
	})
	if err != nil {
		return errors.Join(err, errors.New("could not enable Kubernetes cluster monitoring"))
	}

	o.l.Info("VMAgent deployed successfully")
	return nil
}

func (o *Install) resolveMonitoringInstanceName(ctx context.Context) error {
	if !o.config.Monitoring.Enable || o.monitoringInstanceName != "" {
		return nil
	}

	if o.config.Monitoring.InstanceName != "" {
		i, err := o.everestClient.GetMonitoringInstance(ctx, o.config.Monitoring.InstanceName)
		if err != nil {
			return errors.Join(err, fmt.Errorf("could not get monitoring instance with name %s from Everest", o.config.Monitoring.InstanceName))
		}
		o.monitoringInstanceName = i.Name
		return nil
	}

	if o.config.Monitoring.NewInstanceName == "" {
		return errors.New("monitoring.new-instance-name is required when creating a new monitoring instance")
	}

	err := o.createPMMMonitoringInstance(
		ctx, o.config.Monitoring.NewInstanceName, o.config.Monitoring.PMM.Endpoint,
		o.config.Monitoring.PMM.Username, o.config.Monitoring.PMM.Password,
	)
	if err != nil {
		return errors.Join(err, errors.New("could not create a new PMM monitoring instance in Everest"))
	}

	o.monitoringInstanceName = o.config.Monitoring.NewInstanceName

	return nil
}

func (o *Install) createPMMMonitoringInstance(ctx context.Context, name, url, username, password string) error {
	_, err := o.everestClient.CreateMonitoringInstance(ctx, client.MonitoringInstanceCreateParams{
		Type: client.MonitoringInstanceCreateParamsTypePmm,
		Name: name,
		Url:  url,
		Pmm: &client.PMMMonitoringInstanceSpec{
			User:     username,
			Password: password,
		},
	})
	if err != nil {
		return errors.Join(err, errors.New("could not create a new monitoring instance"))
	}

	return nil
}

func (o *Install) configureEverestConnector() error {
	e, err := everestClient.NewProxiedEverest(o.kubeClient.Config(), o.config.Namespace)
	if err != nil {
		return err
	}
	o.everestClient = e
	return nil
}

// runWizard runs installation wizard.
func (o *Install) runWizard() error {
	if err := o.runEverestWizard(); err != nil {
		return err
	}

	if err := o.runMonitoringWizard(); err != nil {
		return err
	}

	return o.runInstallWizard()
}

func (o *Install) runEverestWizard() error {
	pNamespace := &survey.Input{
		Message: "Namespace to deploy Everest to",
		Default: o.config.Namespace,
	}
	return survey.AskOne(pNamespace, &o.config.Namespace)
}

func (o *Install) runMonitoringWizard() error {
	pMonitor := &survey.Confirm{
		Message: "Do you want to enable monitoring?",
		Default: o.config.Monitoring.Enable,
	}
	err := survey.AskOne(pMonitor, &o.config.Monitoring.Enable)
	if err != nil {
		return err
	}

	if o.config.Monitoring.Enable {
		if err := o.runMonitoringConfigWizard(); err != nil {
			return err
		}
	}

	return nil
}

func (o *Install) runMonitoringConfigWizard() error {
	if o.config.Monitoring.PMM == nil {
		o.config.Monitoring.PMM = &PMMConfig{}
	}

	if o.config.Monitoring.InstanceName == "" {
		if err := o.runMonitoringNewURLWizard(); err != nil {
			return err
		}
	}

	return nil
}

func (o *Install) runMonitoringNewURLWizard() error {
	pURL := &survey.Input{
		Message: "PMM URL Endpoint",
		Default: o.config.Monitoring.PMM.Endpoint,
	}
	if err := survey.AskOne(
		pURL,
		&o.config.Monitoring.PMM.Endpoint,
		survey.WithValidator(survey.Required),
	); err != nil {
		return err
	}

	pUser := &survey.Input{
		Message: "Username",
		Default: o.config.Monitoring.PMM.Username,
	}
	if err := survey.AskOne(
		pUser,
		&o.config.Monitoring.PMM.Username,
		survey.WithValidator(survey.Required),
	); err != nil {
		return err
	}

	pPass := &survey.Password{Message: "Password"}
	if err := survey.AskOne(
		pPass,
		&o.config.Monitoring.PMM.Password,
		survey.WithValidator(survey.Required),
	); err != nil {
		return err
	}

	pName := &survey.Input{
		Message: "Name for the new monitoring instance",
		Default: o.config.Monitoring.NewInstanceName,
	}
	if err := survey.AskOne(
		pName,
		&o.config.Monitoring.NewInstanceName,
		survey.WithValidator(survey.Required),
	); err != nil {
		return err
	}

	return nil
}

func (o *Install) runInstallWizard() error {
	operatorOpts := []struct {
		label    string
		boolFlag *bool
	}{
		{"MySQL", &o.config.Operator.PXC},
		{"MongoDB", &o.config.Operator.PSMDB},
		{"PostgreSQL", &o.config.Operator.PG},
	}
	operatorLabels := make([]string, 0, len(operatorOpts))
	for _, v := range operatorOpts {
		operatorLabels = append(operatorLabels, v.label)
	}
	operatorDefaults := make([]string, 0, len(operatorOpts))
	for _, v := range operatorOpts {
		if *v.boolFlag {
			operatorDefaults = append(operatorDefaults, v.label)
		}
	}

	pOps := &survey.MultiSelect{
		Message: "What operators do you want to install?",
		Default: operatorDefaults,
		Options: operatorLabels,
	}
	opIndexes := []int{}
	if err := survey.AskOne(
		pOps,
		&opIndexes,
		survey.WithValidator(survey.MinItems(1)),
	); err != nil {
		return err
	}

	if len(opIndexes) == 0 {
		return errors.New("at least one operator needs to be selected")
	}

	// We reset all flags to false so we select only
	// the ones which the user selected in the multiselect.
	for _, op := range operatorOpts {
		*op.boolFlag = false
	}

	for _, i := range opIndexes {
		o.l.Debugf("Enabling %s operator", operatorOpts[i].label)
		*operatorOpts[i].boolFlag = true
	}

	return nil
}

// provisionNamespace provisions a namespace for Everest.
func (o *Install) provisionNamespace(namespace string) error {
	o.l.Infof("Creating namespace %s", namespace)
	err := o.kubeClient.CreateNamespace(namespace)
	if err != nil {
		return errors.Join(err, errors.New("could not provision namespace"))
	}

	o.l.Infof("Namespace %s has been created", namespace)
	return nil
}

// provisionAllOperators provisions all configured operators to a k8s cluster.
func (o *Install) provisionAllOperators(ctx context.Context, namespace string) error {
	o.l.Info("Started provisioning the cluster")
	if namespace == o.config.Namespace {
		if err := o.provisionOLM(ctx); err != nil {
			return err
		}
	}

	if err := o.provisionOperators(ctx, namespace); err != nil {
		return err
	}

	return nil
}

func (o *Install) provisionOLM(ctx context.Context) error {
	o.l.Info("Installing Operator Lifecycle Manager")
	if err := o.kubeClient.InstallOLMOperator(ctx, false); err != nil {
		o.l.Error("failed installing OLM")
		return err
	}
	o.l.Info("OLM has been installed")
	o.l.Info("Installing Percona OLM Catalog")
	if err := o.kubeClient.InstallPerconaCatalog(ctx); err != nil {
		o.l.Errorf("failed installing OLM catalog: %v", err)
		return err
	}
	o.l.Info("Percona OLM Catalog has been installed")

	return nil
}

func (o *Install) provisionOperators(ctx context.Context, namespace string) error {
	deploymentsBefore, err := o.kubeClient.ListEngineDeploymentNames(ctx, o.config.Namespace)
	if err != nil {
		return err
	}
	g, gCtx := errgroup.WithContext(ctx)
	// We set the limit to 1 since operator installation
	// requires an update to the same installation plan which
	// results in race-conditions with a higher limit.
	// The limit can be removed after it's refactored.
	g.SetLimit(operatorInstallThreads)

	if o.config.Monitoring.Enable {
		g.Go(o.installOperator(gCtx, o.config.Channel.VictoriaMetrics, vmOperatorName, namespace))
	}

	if o.config.Operator.PXC {
		g.Go(o.installOperator(gCtx, o.config.Channel.PXC, pxcOperatorName, namespace))
	}
	if o.config.Operator.PSMDB {
		g.Go(o.installOperator(gCtx, o.config.Channel.PSMDB, psmdbOperatorName, namespace))
	}
	if o.config.Operator.PG {
		g.Go(o.installOperator(gCtx, o.config.Channel.PG, pgOperatorName, namespace))
	}
	if err := g.Wait(); err != nil {
		return err
	}

	if err := o.installOperator(ctx, o.config.Channel.Everest, everestOperatorName, namespace)(); err != nil {
		return err
	}
	deploymentsAfter, err := o.kubeClient.ListEngineDeploymentNames(ctx, namespace)
	if err != nil {
		return err
	}
	if len(deploymentsBefore) != 0 && len(deploymentsBefore) != len(deploymentsAfter) {
		return o.restartEverestOperatorPod(ctx)
	}
	return nil
}

func (o *Install) installOperator(ctx context.Context, channel, operatorName, namespace string) func() error {
	return func() error {
		// We check if the context has not been cancelled yet to return early
		if err := ctx.Err(); err != nil {
			o.l.Debugf("Cancelled %s operator installation due to context error: %s", operatorName, err)
			return err
		}

		o.l.Infof("Installing %s operator", operatorName)

		params := kubernetes.InstallOperatorRequest{
			Namespace:              namespace,
			Name:                   operatorName,
			OperatorGroup:          operatorGroup,
			CatalogSource:          catalogSource,
			CatalogSourceNamespace: catalogSourceNamespace,
			Channel:                channel,
			InstallPlanApproval:    v1alpha1.ApprovalManual,
		}

		if err := o.kubeClient.InstallOperator(ctx, params); err != nil {
			o.l.Errorf("failed installing %s operator", operatorName)
			return err
		}
		o.l.Infof("%s operator has been installed", operatorName)

		return nil
	}
}

func (o *Install) restartEverestOperatorPod(ctx context.Context) error {
	return o.kubeClient.RestartEverest(ctx, "everest-operator", o.config.Namespace)
}

func (o *Install) serviceAccountRolePolicyRules() []rbacv1.PolicyRule {
	return []rbacv1.PolicyRule{
		{
			APIGroups: []string{"everest.percona.com"},
			Resources: []string{"databaseclusters", "databaseclusterrestores"},
			Verbs:     []string{"*"},
		},
		{
			APIGroups: []string{"everest.percona.com"},
			Resources: []string{"databaseengines"},
			Verbs:     []string{"*"},
		},
		{
			APIGroups: []string{"everest.percona.com"},
			Resources: []string{"databaseclusterrestores"},
			Verbs:     []string{"*"},
		},
		{
			APIGroups: []string{"everest.percona.com"},
			Resources: []string{"databaseclusterbackups"},
			Verbs:     []string{"*"},
		},
		{
			APIGroups: []string{"everest.percona.com"},
			Resources: []string{"backupstorages"},
			Verbs:     []string{"*"},
		},
		{
			APIGroups: []string{"everest.percona.com"},
			Resources: []string{"monitoringconfigs"},
			Verbs:     []string{"*"},
		},
		{
			APIGroups: []string{"operator.victoriametrics.com"},
			Resources: []string{"vmagents"},
			Verbs:     []string{"*"},
		},
		{
			APIGroups: []string{""},
			Resources: []string{"namespaces"},
			Verbs:     []string{"get"},
		},
		{
			APIGroups: []string{""},
			Resources: []string{"secrets"},
			Verbs:     []string{"*"},
		},
	}
}<|MERGE_RESOLUTION|>--- conflicted
+++ resolved
@@ -29,11 +29,8 @@
 	"github.com/percona/percona-everest-backend/client"
 	"go.uber.org/zap"
 	"golang.org/x/sync/errgroup"
-<<<<<<< HEAD
 	rbacv1 "k8s.io/api/rbac/v1"
-=======
 	k8serrors "k8s.io/apimachinery/pkg/api/errors"
->>>>>>> fb904a24
 	"k8s.io/apimachinery/pkg/util/wait"
 
 	"github.com/percona/percona-everest-cli/commands/common"
@@ -242,7 +239,6 @@
 	if err := o.provisionAllOperators(ctx, namespace); err != nil {
 		return err
 	}
-<<<<<<< HEAD
 	if namespace == o.config.Namespace {
 		o.l.Info(fmt.Sprintf("Deploying Everest to %s", o.config.Namespace))
 		err := o.kubeClient.InstallEverest(ctx, o.config.Namespace)
@@ -251,9 +247,6 @@
 		}
 		o.l.Info("Everest has been installed. Configuring connection")
 	}
-	if o.config.Monitoring.Enable {
-		if err := o.provisionMonitoring(ctx, namespace); err != nil {
-=======
 	d, err := o.kubeClient.GetDeployment(ctx, kubernetes.PerconaEverestDeploymentName, o.config.Namespace)
 	var everestExists bool
 	if err != nil && !k8serrors.IsNotFound(err) {
@@ -272,19 +265,14 @@
 	}
 	o.l.Info("Everest has been installed. Configuring connection")
 	if o.config.Monitoring.Enable {
-		if err := o.provisionMonitoring(ctx, everestExists); err != nil {
->>>>>>> fb904a24
-			return err
-		}
-	}
-	return nil
-}
-
-<<<<<<< HEAD
-func (o *Install) provisionMonitoring(ctx context.Context, namespace string) error {
-=======
-func (o *Install) provisionMonitoring(ctx context.Context, everestExists bool) error {
->>>>>>> fb904a24
+		if err := o.provisionMonitoring(ctx, everestExists, namespace); err != nil {
+			return err
+		}
+	}
+	return nil
+}
+
+func (o *Install) provisionMonitoring(ctx context.Context, everestExists bool, namespace string) error {
 	l := o.l.With("action", "monitoring")
 	l.Info("Preparing k8s cluster for monitoring")
 	if err := o.kubeClient.ProvisionMonitoring(namespace); err != nil {
@@ -296,13 +284,8 @@
 		return err
 	}
 	o.l.Info("Deploying VMAgent to k8s cluster")
-<<<<<<< HEAD
-	if o.config.Namespace == namespace {
-		if err := o.kubeClient.RestartEverest(ctx, everestBackendServiceName, namespace); err != nil {
-=======
 	if everestExists {
 		if err := o.kubeClient.RestartEverest(ctx, everestBackendServiceName, o.config.Namespace); err != nil {
->>>>>>> fb904a24
 			return err
 		}
 	}
