// percona-everest-cli
// Copyright (C) 2023 Percona LLC
//
// Licensed under the Apache License, Version 2.0 (the "License");
// you may not use this file except in compliance with the License.
// You may obtain a copy of the License at
//
// http://www.apache.org/licenses/LICENSE-2.0
//
// Unless required by applicable law or agreed to in writing, software
// distributed under the License is distributed on an "AS IS" BASIS,
// WITHOUT WARRANTIES OR CONDITIONS OF ANY KIND, either express or implied.
// See the License for the specific language governing permissions and
// limitations under the License.
// Package install holds the main logic for installation commands.

// Package install ...
package install

import (
	"context"
	"errors"
	"fmt"
	"net/url"
	"strings"

	"github.com/AlecAivazis/survey/v2"
	"github.com/operator-framework/api/pkg/operators/v1alpha1"
	"go.uber.org/zap"
	"golang.org/x/sync/errgroup"
	corev1 "k8s.io/api/core/v1"
	rbacv1 "k8s.io/api/rbac/v1"
	k8serrors "k8s.io/apimachinery/pkg/api/errors"

	"github.com/percona/percona-everest-cli/pkg/kubernetes"
	"github.com/percona/percona-everest-cli/pkg/token"
)

// Install implements the main logic for commands.
type Install struct {
	l *zap.SugaredLogger

	config     Config
	kubeClient *kubernetes.Kubernetes
}

const (
	everestBackendServiceName = "percona-everest-backend"
	everestOperatorName       = "everest-operator"
	pxcOperatorName           = "percona-xtradb-cluster-operator"
	psmdbOperatorName         = "percona-server-mongodb-operator"
	pgOperatorName            = "percona-postgresql-operator"
	vmOperatorName            = "victoriametrics-operator"
	operatorInstallThreads    = 1

	everestServiceAccount                   = "everest-admin"
	everestServiceAccountRole               = "everest-admin-role"
	everestServiceAccountRoleBinding        = "everest-admin-role-binding"
	everestServiceAccountClusterRoleBinding = "everest-admin-cluster-role-binding"

	everestOperatorChannel = "stable-v0"
	pxcOperatorChannel     = "stable-v1"
	psmdbOperatorChannel   = "stable-v1"
<<<<<<< HEAD
	pgOperatorChannel      = "stable-v2"
=======
	pgOperatorChannel      = "fast-v2"
>>>>>>> d89b7df4
	vmOperatorChannel      = "stable-v0"

	// catalogSourceNamespace is the namespace where the catalog source is installed.
	catalogSourceNamespace = "olm"
	// catalogSource is the name of the catalog source.
	catalogSource = "everest-catalog"

	// systemOperatorGroup is the name of the system operator group.
	systemOperatorGroup = "everest-system"
	// monitoringOperatorGroup is the name of the monitoring operator group.
	monitoringOperatorGroup = "everest-monitoring"
	// dbsOperatorGroup is the name of the database operator group.
	dbsOperatorGroup = "everest-databases"

	// SystemNamespace is the namespace where everest is installed.
	SystemNamespace = "percona-everest"
	// monitoringNamespace is the namespace where the monitoring stack is installed.
	monitoringNamespace = "percona-everest-monitoring"
)

type (
	// Config stores configuration for the operators.
	Config struct {
		// Namespaces defines namespaces that everest can operate in.
		Namespaces []string `mapstructure:"namespace"`
		// SkipWizard skips wizard during installation.
		SkipWizard bool `mapstructure:"skip-wizard"`
		// KubeconfigPath is a path to a kubeconfig
		KubeconfigPath string `mapstructure:"kubeconfig"`

		Operator OperatorConfig
	}

	// OperatorConfig identifies which operators shall be installed.
	OperatorConfig struct {
		// PG stores if PostgresSQL shall be installed.
		PG bool `mapstructure:"postgresql"`
		// PSMDB stores if MongoDB shall be installed.
		PSMDB bool `mapstructure:"mongodb"`
		// PXC stores if XtraDB Cluster shall be installed.
		PXC bool `mapstructure:"xtradb-cluster"`
	}
)

// NewInstall returns a new Install struct.
func NewInstall(c Config, l *zap.SugaredLogger) (*Install, error) {
	cli := &Install{
		config: c,
		l:      l.With("component", "install"),
	}

	k, err := kubernetes.New(c.KubeconfigPath, cli.l)
	if err != nil {
		var u *url.Error
		if errors.As(err, &u) {
			cli.l.Error("Could not connect to Kubernetes. " +
				"Make sure Kubernetes is running and is accessible from this computer/server.")
		}
		return nil, err
	}
	cli.kubeClient = k
	return cli, nil
}

// Run runs the operators installation process.
func (o *Install) Run(ctx context.Context) error {
	if err := o.populateConfig(); err != nil {
		return err
	}

	if err := o.provisionOLM(ctx); err != nil {
		return err
	}

	if err := o.provisionMonitoringStack(ctx); err != nil {
		return err
	}

	if err := o.provisionDBNamespaces(ctx); err != nil {
		return err
	}

	if err := o.provisionEverestOperator(ctx); err != nil {
		return err
	}

	if err := o.provisionEverest(ctx); err != nil {
		return err
	}
	_, err := o.kubeClient.GetSecret(ctx, token.SecretName, SystemNamespace)
	if err != nil && !k8serrors.IsNotFound(err) {
		return errors.Join(err, errors.New("could not get the everest token secret"))
	}
	if err != nil && k8serrors.IsNotFound(err) {
		pwd, err := o.generateToken(ctx)
		if err != nil {
			return err
		}
		o.l.Info("\n" + pwd.String() + "\n\n")
	}

	return nil
}

func (o *Install) populateConfig() error {
	if !o.config.SkipWizard {
		if err := o.runWizard(); err != nil {
			return err
		}
	}

	if len(o.config.Namespaces) == 0 {
		return errors.New("namespace list is empty. Specify at least one namespace using the --namespace flag")
	}
	for _, ns := range o.config.Namespaces {
		if ns == SystemNamespace || ns == monitoringNamespace {
			return fmt.Errorf("'%s' namespace is reserved for Everest internals. Please specify another namespace", ns)
		}
	}

	return nil
}

func (o *Install) installVMOperator(ctx context.Context) error {
	o.l.Info("Creating operator group for everest")
	if err := o.kubeClient.CreateOperatorGroup(ctx, monitoringOperatorGroup, monitoringNamespace, []string{}); err != nil {
		return err
	}
	o.l.Infof("Installing %s operator", vmOperatorName)

	params := kubernetes.InstallOperatorRequest{
		Namespace:              monitoringNamespace,
		Name:                   vmOperatorName,
		OperatorGroup:          monitoringOperatorGroup,
		CatalogSource:          catalogSource,
		CatalogSourceNamespace: catalogSourceNamespace,
		Channel:                vmOperatorChannel,
		InstallPlanApproval:    v1alpha1.ApprovalManual,
	}

	if err := o.kubeClient.InstallOperator(ctx, params); err != nil {
		o.l.Errorf("failed installing %s operator", vmOperatorName)
		return err
	}
	o.l.Infof("%s operator has been installed", vmOperatorName)
	return nil
}

func (o *Install) provisionMonitoringStack(ctx context.Context) error {
	l := o.l.With("action", "monitoring")
	if err := o.createNamespace(monitoringNamespace); err != nil {
		return err
	}

	l.Info("Preparing k8s cluster for monitoring")
	if err := o.installVMOperator(ctx); err != nil {
		return err
	}
	if err := o.kubeClient.ProvisionMonitoring(monitoringNamespace); err != nil {
		return errors.Join(err, errors.New("could not provision monitoring configuration"))
	}

	l.Info("K8s cluster monitoring has been provisioned successfully")
	return nil
}

func (o *Install) provisionEverestOperator(ctx context.Context) error {
	if err := o.createNamespace(SystemNamespace); err != nil {
		return err
	}

	o.l.Info("Creating operator group for everest")
	if err := o.kubeClient.CreateOperatorGroup(ctx, systemOperatorGroup, SystemNamespace, o.config.Namespaces); err != nil {
		return err
	}

	if err := o.installOperator(ctx, everestOperatorChannel, everestOperatorName, SystemNamespace)(); err != nil {
		return err
	}

	return nil
}

func (o *Install) provisionEverest(ctx context.Context) error {
	d, err := o.kubeClient.GetDeployment(ctx, kubernetes.PerconaEverestDeploymentName, SystemNamespace)
	var everestExists bool
	if err != nil && !k8serrors.IsNotFound(err) {
		return err
	}
	if d != nil && d.Name == kubernetes.PerconaEverestDeploymentName {
		everestExists = true
	}

	if !everestExists {
		o.l.Info(fmt.Sprintf("Deploying Everest to %s", SystemNamespace))
		err = o.kubeClient.InstallEverest(ctx, SystemNamespace)
		if err != nil {
			return err
		}
	} else {
		o.l.Info("Restarting Everest")
		if err := o.kubeClient.RestartEverest(ctx, everestOperatorName, SystemNamespace); err != nil {
			return err
		}
		if err := o.kubeClient.RestartEverest(ctx, everestBackendServiceName, SystemNamespace); err != nil {
			return err
		}
	}

	o.l.Info("Updating cluster role bindings for everest-admin")
	if err := o.kubeClient.UpdateClusterRoleBinding(ctx, everestServiceAccountClusterRoleBinding, o.config.Namespaces); err != nil {
		return err
	}

	return nil
}

func (o *Install) provisionDBNamespaces(ctx context.Context) error {
	for _, namespace := range o.config.Namespaces {
		namespace := namespace
		if err := o.createNamespace(namespace); err != nil {
			return err
		}
		if err := o.kubeClient.CreateOperatorGroup(ctx, dbsOperatorGroup, namespace, []string{}); err != nil {
			return err
		}

		o.l.Infof("Installing operators into %s namespace", namespace)
		if err := o.provisionOperators(ctx, namespace); err != nil {
			return err
		}
		o.l.Info("Creating role for the Everest service account")
		err := o.kubeClient.CreateRole(namespace, everestServiceAccountRole, o.serviceAccountRolePolicyRules())
		if err != nil {
			return errors.Join(err, errors.New("could not create role"))
		}

		o.l.Info("Binding role to the Everest Service account")
		err = o.kubeClient.CreateRoleBinding(
			namespace,
			everestServiceAccountRoleBinding,
			everestServiceAccountRole,
			everestServiceAccount,
		)
		if err != nil {
			return errors.Join(err, errors.New("could not create role binding"))
		}
	}

	return nil
}

// runWizard runs installation wizard.
func (o *Install) runWizard() error {
	if err := o.runEverestWizard(); err != nil {
		return err
	}

	return o.runInstallWizard()
}

func (o *Install) runEverestWizard() error {
	var namespaces string
	pNamespace := &survey.Input{
		Message: "Namespaces managed by Everest (comma separated)",
		Default: namespaces,
	}
	if err := survey.AskOne(pNamespace, &namespaces); err != nil {
		return err
	}

	nsList := strings.Split(namespaces, ",")
	for _, ns := range nsList {
		ns = strings.TrimSpace(ns)
		if ns == "" {
			continue
		}

		if ns == SystemNamespace {
			return fmt.Errorf("'%s' namespace is reserved for Everest internals. Please specify another namespace", ns)
		}

		o.config.Namespaces = append(o.config.Namespaces, ns)
	}

	if len(o.config.Namespaces) == 0 {
		return errors.New("namespace list is empty. Specify at least one namespace")
	}

	return nil
}

func (o *Install) runInstallWizard() error {
	operatorOpts := []struct {
		label    string
		boolFlag *bool
	}{
		{"MySQL", &o.config.Operator.PXC},
		{"MongoDB", &o.config.Operator.PSMDB},
		{"PostgreSQL", &o.config.Operator.PG},
	}
	operatorLabels := make([]string, 0, len(operatorOpts))
	for _, v := range operatorOpts {
		operatorLabels = append(operatorLabels, v.label)
	}
	operatorDefaults := make([]string, 0, len(operatorOpts))
	for _, v := range operatorOpts {
		if *v.boolFlag {
			operatorDefaults = append(operatorDefaults, v.label)
		}
	}

	pOps := &survey.MultiSelect{
		Message: "What operators do you want to install?",
		Default: operatorDefaults,
		Options: operatorLabels,
	}
	opIndexes := []int{}
	if err := survey.AskOne(
		pOps,
		&opIndexes,
		survey.WithValidator(survey.MinItems(1)),
	); err != nil {
		return err
	}

	if len(opIndexes) == 0 {
		return errors.New("at least one operator needs to be selected")
	}

	// We reset all flags to false so we select only
	// the ones which the user selected in the multiselect.
	for _, op := range operatorOpts {
		*op.boolFlag = false
	}

	for _, i := range opIndexes {
		o.l.Debugf("Enabling %s operator", operatorOpts[i].label)
		*operatorOpts[i].boolFlag = true
	}

	return nil
}

// createNamespace provisions a namespace for Everest.
func (o *Install) createNamespace(namespace string) error {
	o.l.Infof("Creating namespace %s", namespace)
	err := o.kubeClient.CreateNamespace(namespace)
	if err != nil {
		return errors.Join(err, errors.New("could not provision namespace"))
	}

	o.l.Infof("Namespace %s has been created", namespace)
	return nil
}

func (o *Install) provisionOLM(ctx context.Context) error {
	o.l.Info("Installing Operator Lifecycle Manager")
	if err := o.kubeClient.InstallOLMOperator(ctx, false); err != nil {
		o.l.Error("failed installing OLM")
		return err
	}
	o.l.Info("OLM has been installed")
	o.l.Info("Installing Percona OLM Catalog")
	if err := o.kubeClient.InstallPerconaCatalog(ctx); err != nil {
		o.l.Errorf("failed installing OLM catalog: %v", err)
		return err
	}
	o.l.Info("Percona OLM Catalog has been installed")

	return nil
}

func (o *Install) provisionOperators(ctx context.Context, namespace string) error {
	g, gCtx := errgroup.WithContext(ctx)
	// We set the limit to 1 since operator installation
	// requires an update to the same installation plan which
	// results in race-conditions with a higher limit.
	// The limit can be removed after it's refactored.
	g.SetLimit(operatorInstallThreads)

	if o.config.Operator.PXC {
		g.Go(o.installOperator(gCtx, pxcOperatorChannel, pxcOperatorName, namespace))
	}
	if o.config.Operator.PSMDB {
		g.Go(o.installOperator(gCtx, psmdbOperatorChannel, psmdbOperatorName, namespace))
	}
	if o.config.Operator.PG {
		g.Go(o.installOperator(gCtx, pgOperatorChannel, pgOperatorName, namespace))
	}
	if err := g.Wait(); err != nil {
		return err
	}

	return nil
}

func (o *Install) installOperator(ctx context.Context, channel, operatorName, namespace string) func() error {
	return func() error {
		// We check if the context has not been cancelled yet to return early
		if err := ctx.Err(); err != nil {
			o.l.Debugf("Cancelled %s operator installation due to context error: %s", operatorName, err)
			return err
		}

		o.l.Infof("Installing %s operator", operatorName)

		params := kubernetes.InstallOperatorRequest{
			Namespace:              namespace,
			Name:                   operatorName,
			OperatorGroup:          systemOperatorGroup,
			CatalogSource:          catalogSource,
			CatalogSourceNamespace: catalogSourceNamespace,
			Channel:                channel,
			InstallPlanApproval:    v1alpha1.ApprovalManual,
		}
		if len(o.config.Namespaces) != 0 && operatorName == everestOperatorName {
			params.TargetNamespaces = o.config.Namespaces
			params.SubscriptionConfig = &v1alpha1.SubscriptionConfig{
				Env: []corev1.EnvVar{
					{
						Name:  kubernetes.EverestDBNamespacesEnvVar,
						Value: strings.Join(o.config.Namespaces, ","),
					},
				},
			}
		}

		if err := o.kubeClient.InstallOperator(ctx, params); err != nil {
			o.l.Errorf("failed installing %s operator", operatorName)
			return err
		}
		o.l.Infof("%s operator has been installed", operatorName)

		return nil
	}
}

func (o *Install) serviceAccountRolePolicyRules() []rbacv1.PolicyRule {
	return []rbacv1.PolicyRule{
		{
			APIGroups: []string{"everest.percona.com"},
			Resources: []string{"databaseclusters"},
			Verbs:     []string{"*"},
		},
		{
			APIGroups: []string{"everest.percona.com"},
			Resources: []string{"databaseengines"},
			Verbs:     []string{"*"},
		},
		{
			APIGroups: []string{"everest.percona.com"},
			Resources: []string{"databaseclusterrestores"},
			Verbs:     []string{"*"},
		},
		{
			APIGroups: []string{"everest.percona.com"},
			Resources: []string{"databaseclusterbackups"},
			Verbs:     []string{"*"},
		},
		{
			APIGroups: []string{"everest.percona.com"},
			Resources: []string{"backupstorages"},
			Verbs:     []string{"*"},
		},
		{
			APIGroups: []string{"everest.percona.com"},
			Resources: []string{"monitoringconfigs"},
			Verbs:     []string{"*"},
		},
		{
			APIGroups: []string{"operator.victoriametrics.com"},
			Resources: []string{"vmagents"},
			Verbs:     []string{"*"},
		},
		{
			APIGroups: []string{""},
			Resources: []string{"namespaces"},
			Verbs:     []string{"get"},
		},
		{
			APIGroups: []string{""},
			Resources: []string{"secrets"},
			Verbs:     []string{"*"},
		},
	}
}

func (o *Install) generateToken(ctx context.Context) (*token.ResetResponse, error) {
	o.l.Info("Creating token for Everest")

	r, err := token.NewReset(
		token.ResetConfig{
			KubeconfigPath: o.config.KubeconfigPath,
			Namespace:      SystemNamespace,
		},
		o.l,
	)
	if err != nil {
		return nil, errors.Join(err, errors.New("could not initialize reset token"))
	}

	res, err := r.Run(ctx)
	if err != nil {
		return nil, errors.Join(err, errors.New("could not create token"))
	}

	return res, nil
}<|MERGE_RESOLUTION|>--- conflicted
+++ resolved
@@ -61,11 +61,7 @@
 	everestOperatorChannel = "stable-v0"
 	pxcOperatorChannel     = "stable-v1"
 	psmdbOperatorChannel   = "stable-v1"
-<<<<<<< HEAD
 	pgOperatorChannel      = "stable-v2"
-=======
-	pgOperatorChannel      = "fast-v2"
->>>>>>> d89b7df4
 	vmOperatorChannel      = "stable-v0"
 
 	// catalogSourceNamespace is the namespace where the catalog source is installed.
