// percona-everest-cli
// Copyright (C) 2023 Percona LLC
//
// Licensed under the Apache License, Version 2.0 (the "License");
// you may not use this file except in compliance with the License.
// You may obtain a copy of the License at
//
// http://www.apache.org/licenses/LICENSE-2.0
//
// Unless required by applicable law or agreed to in writing, software
// distributed under the License is distributed on an "AS IS" BASIS,
// WITHOUT WARRANTIES OR CONDITIONS OF ANY KIND, either express or implied.
// See the License for the specific language governing permissions and
// limitations under the License.
// Package install holds the main logic for installation commands.

// Package install ...
package install

import (
	"context"
	"errors"
	"fmt"
	"net/url"
	"strings"
	"time"

	"github.com/AlecAivazis/survey/v2"
	"github.com/operator-framework/api/pkg/operators/v1alpha1"
	"github.com/percona/percona-everest-backend/client"
	"go.uber.org/zap"
	"golang.org/x/sync/errgroup"
	corev1 "k8s.io/api/core/v1"
	rbacv1 "k8s.io/api/rbac/v1"
	k8serrors "k8s.io/apimachinery/pkg/api/errors"
	"k8s.io/apimachinery/pkg/util/wait"

	"github.com/percona/percona-everest-cli/commands/common"
	everestClient "github.com/percona/percona-everest-cli/pkg/everest/client"
	"github.com/percona/percona-everest-cli/pkg/kubernetes"
	"github.com/percona/percona-everest-cli/pkg/password"
)

// Install implements the main logic for commands.
type Install struct {
	l *zap.SugaredLogger

	config        Config
	everestClient everestClientConnector
	kubeClient    *kubernetes.Kubernetes

	// monitoringInstanceName stores the resolved monitoring instance name.
	monitoringInstanceName string
}

const (
	catalogSourceNamespace    = "olm"
	everestBackendServiceName = "percona-everest-backend"
	operatorGroup             = "percona-operators-group"
	catalogSource             = "percona-everest-catalog"
	everestOperatorName       = "everest-operator"
	pxcOperatorName           = "percona-xtradb-cluster-operator"
	psmdbOperatorName         = "percona-server-mongodb-operator"
	pgOperatorName            = "percona-postgresql-operator"
	vmOperatorName            = "victoriametrics-operator"
	operatorInstallThreads    = 1

	everestServiceAccount                   = "everest-admin"
	everestServiceAccountRole               = "everest-admin-role"
	everestServiceAccountRoleBinding        = "everest-admin-role-binding"
	everestServiceAccountClusterRoleBinding = "everest-admin-cluster-role-binding"
	everestWatchNamespacesEnvVar            = "WATCH_NAMESPACES"
	everestNamespace                        = "percona-everest"
)

type (
	// MonitoringType identifies type of monitoring to be used.
	MonitoringType string

	// Config stores configuration for the operators.
	Config struct {
		// Namespaces defines namespaces that everest can operate in.
		Namespaces []string `mapstructure:"namespace"`
		// SkipWizard skips wizard during installation.
		SkipWizard bool `mapstructure:"skip-wizard"`
		// KubeconfigPath is a path to a kubeconfig
		KubeconfigPath string `mapstructure:"kubeconfig"`

		Channel    ChannelConfig
		Monitoring MonitoringConfig
		Operator   OperatorConfig
	}

	// MonitoringConfig stores configuration for monitoring.
	MonitoringConfig struct {
		// Enable is true if monitoring shall be enabled.
		Enable bool
		// InstanceName stores monitoring instance name from Everest.
		// If provided, the other monitoring configuration is ignored.
		InstanceName string `mapstructure:"instance-name"`
		// NewInstanceName defines name for a new monitoring instance
		// if it's created.
		NewInstanceName string `mapstructure:"new-instance-name"`
		// Type stores the type of monitoring to be used.
		Type MonitoringType
		// PMM stores configuration for PMM monitoring type.
		PMM *PMMConfig
	}

	// OperatorConfig identifies which operators shall be installed.
	OperatorConfig struct {
		// PG stores if PostgresSQL shall be installed.
		PG bool `mapstructure:"postgresql"`
		// PSMDB stores if MongoDB shall be installed.
		PSMDB bool `mapstructure:"mongodb"`
		// PXC stores if XtraDB Cluster shall be installed.
		PXC bool `mapstructure:"xtradb-cluster"`
	}

	// PMMConfig stores configuration for PMM monitoring type.
	PMMConfig struct {
		// Endpoint stores URL to PMM.
		Endpoint string
		// Username stores username for authentication against PMM.
		Username string
		// Password stores password for authentication against PMM.
		Password string
	}

	// ChannelConfig stores configuration for operator channels.
	ChannelConfig struct {
		// Everest stores channel for Everest.
		Everest string
		// PG stores channel for PostgreSQL.
		PG string `mapstructure:"postgresql"`
		// PSMDB stores channel for MongoDB.
		PSMDB string `mapstructure:"mongodb"`
		// PXC stores channel for xtradb cluster.
		PXC string `mapstructure:"xtradb-cluster"`
		// VictoriaMetrics stores channel for VictoriaMetrics.
		VictoriaMetrics string `mapstructure:"victoria-metrics"`
	}
)

func (o OperatorConfig) operatorsList() []string {
	var operators []string
	if o.PXC {
		operators = append(operators, pxcOperatorName)
	}
	if o.PSMDB {
		operators = append(operators, psmdbOperatorName)
	}
	if o.PG {
		operators = append(operators, pgOperatorName)
	}
	return operators
}

// NewInstall returns a new Install struct.
func NewInstall(c Config, l *zap.SugaredLogger) (*Install, error) {
	cli := &Install{
		config: c,
		l:      l.With("component", "install/operators"),
	}

	k, err := kubernetes.New(c.KubeconfigPath, cli.l)
	if err != nil {
		var u *url.Error
		if errors.As(err, &u) {
			cli.l.Error("Could not connect to Kubernetes. " +
				"Make sure Kubernetes is running and is accessible from this computer/server.")
		}
		return nil, err
	}
	cli.kubeClient = k
	return cli, nil
}

// Run runs the operators installation process.
func (o *Install) Run(ctx context.Context) error {
	if err := o.populateConfig(); err != nil {
		return err
	}
	if len(o.config.Namespaces) == 0 {
		return errors.New("namespace list is empty")
	}
	if err := o.createNamespace(everestNamespace); err != nil {
		return err
	}
	if err := o.installDefaultComponents(ctx); err != nil {
		return err
	}
<<<<<<< HEAD

	if err := o.provisionAllNamespaces(ctx); err != nil {
		return err
	}
	if err := o.installEverest(ctx); err != nil {
		return err
	}
	if err := o.kubeClient.UpdateClusterRoleBinding(ctx, everestServiceAccountClusterRoleBinding, o.config.Namespaces); err != nil {
		return err
	}
	if o.config.Monitoring.Enable {
		if err := o.provisionMonitoringInAllNamespaces(ctx); err != nil {
			return err
		}
	}
	updated, err := o.kubeClient.PersistConfiguration(ctx, everestNamespace, o.config.Namespaces, o.config.Operator.operatorsList())
	if err != nil {
		return err
	}
	if updated {
		if err := o.kubeClient.RestartEverest(ctx, everestOperatorName, everestNamespace); err != nil {
			return err
		}
		if err := o.kubeClient.RestartEverest(ctx, everestBackendServiceName, everestNamespace); err != nil {
			return err
		}
	}
=======
	pwd, err := o.generatePassword(ctx)
	if err != nil {
		return err
	}
	if err := o.configureEverestConnector(pwd.Password); err != nil {
		return err
	}
	if err := o.performProvisioning(ctx); err != nil {
		return err
	}

	o.l.Info(pwd)
>>>>>>> a9add282

	return nil
}

func (o *Install) populateConfig() error {
	if !o.config.SkipWizard {
		if err := o.runWizard(); err != nil {
			return err
		}
	}

	return nil
}

func (o *Install) checkEverestConnection(ctx context.Context) error {
	o.l.Info("Checking connection to Everest")
	_, err := o.everestClient.ListMonitoringInstances(ctx)
	return err
}

func (o *Install) installDefaultComponents(ctx context.Context) error {
	if err := o.provisionOLM(ctx); err != nil {
		return err
	}
	if err := o.kubeClient.CreateOperatorGroup(ctx, operatorGroup, everestNamespace, o.config.Namespaces); err != nil {
		return err
	}
	return nil
}

func (o *Install) installEverest(ctx context.Context) error {
	if err := o.installOperator(ctx, o.config.Channel.Everest, everestOperatorName, everestNamespace)(); err != nil {
		return err
	}
	d, err := o.kubeClient.GetDeployment(ctx, kubernetes.PerconaEverestDeploymentName, everestNamespace)
	var everestExists bool
	if err != nil && !k8serrors.IsNotFound(err) {
		return err
	}
	if d != nil && d.Name == kubernetes.PerconaEverestDeploymentName {
		everestExists = true
	}

	if !everestExists {
		o.l.Info(fmt.Sprintf("Deploying Everest to %s", everestNamespace))
		err = o.kubeClient.InstallEverest(ctx, everestNamespace)
		if err != nil {
			return err
		}
		o.l.Info("Everest has been installed. Configuring connection")
	}
	if err := o.configureEverestConnector(); err != nil {
		return err
	}
	return nil
}

func (o *Install) provisionAllNamespaces(ctx context.Context) error {
	for _, namespace := range o.config.Namespaces {
		namespace := namespace
		if err := o.createNamespace(namespace); err != nil {
			return err
		}
		if err := o.kubeClient.CreateOperatorGroup(ctx, operatorGroup, namespace, []string{}); err != nil {
			return err
		}

		if err := o.provisionNamespace(ctx, namespace); err != nil {
			return err
		}
		o.l.Info("Creating role for the Everest service account")
		err := o.kubeClient.CreateRole(namespace, everestServiceAccountRole, o.serviceAccountRolePolicyRules())
		if err != nil {
			return errors.Join(err, errors.New("could not create role"))
		}

		o.l.Info("Binding role to the Everest Service account")
		err = o.kubeClient.CreateRoleBinding(
			namespace,
			everestServiceAccountRoleBinding,
			everestServiceAccountRole,
			everestServiceAccount,
		)
		if err != nil {
			return errors.Join(err, errors.New("could not create role binding"))
		}
	}

	return nil
}

func (o *Install) provisionNamespace(ctx context.Context, namespace string) error {
	if err := o.provisionAllOperators(ctx, namespace); err != nil {
		return err
	}
	return nil
}

func (o *Install) provisionMonitoringInAllNamespaces(ctx context.Context) error {
	l := o.l.With("action", "monitoring")
	l.Info("Preparing k8s cluster for monitoring")
	namespaces := []string{everestNamespace}
	namespaces = append(namespaces, o.config.Namespaces...)
	for _, namespace := range namespaces {
		if err := o.kubeClient.ProvisionMonitoring(namespace); err != nil {
			return errors.Join(err, errors.New("could not provision monitoring configuration"))
		}

		l.Info("K8s cluster monitoring has been provisioned successfully")
		if err := o.resolveMonitoringInstanceName(ctx); err != nil {
			return err
		}
		o.l.Info("Deploying VMAgent to k8s cluster")
		if err := o.checkEverestConnection(ctx); err != nil {
			var u *url.Error
			if errors.As(err, &u) {
				o.l.Debug(err)

				l := o.l.WithOptions(zap.AddStacktrace(zap.DPanicLevel))
				l.Error("Could not connect to Everest. " +
					"Make sure Everest is running and is accessible from this machine.",
				)
				return common.ErrExitWithError
			}

			return errors.Join(err, errors.New("could not check connection to Everest"))
		}

		// We retry for a bit since the MonitoringConfig may not be properly
		// deployed yet and we get a HTTP 500 in this case.
		err := wait.PollUntilContextTimeout(ctx, 3*time.Second, 2*time.Minute, true, func(ctx context.Context) (bool, error) {
			o.l.Debug("Trying to enable Kubernetes cluster monitoring")
			err := o.everestClient.SetKubernetesClusterMonitoring(ctx, client.KubernetesClusterMonitoring{
				Enable:                 true,
				MonitoringInstanceName: o.monitoringInstanceName,
			})
			if err != nil {
				o.l.Debug(errors.Join(err, errors.New("could not enable Kubernetes cluster monitoring")))
				return false, nil
			}

			return true, nil
		})
		if err != nil {
			return errors.Join(err, errors.New("could not enable Kubernetes cluster monitoring"))
		}

		o.l.Info("VMAgent deployed successfully")
	}
	return nil
}

func (o *Install) resolveMonitoringInstanceName(ctx context.Context) error {
	if !o.config.Monitoring.Enable || o.monitoringInstanceName != "" {
		return nil
	}

	if o.config.Monitoring.InstanceName != "" {
		i, err := o.everestClient.GetMonitoringInstance(ctx, o.config.Monitoring.InstanceName)
		if err != nil {
			return errors.Join(err, fmt.Errorf("could not get monitoring instance with name %s from Everest", o.config.Monitoring.InstanceName))
		}
		o.monitoringInstanceName = i.Name
		return nil
	}

	if o.config.Monitoring.NewInstanceName == "" {
		return errors.New("monitoring.new-instance-name is required when creating a new monitoring instance")
	}

	err := o.createPMMMonitoringInstance(
		ctx, o.config.Monitoring.NewInstanceName, o.config.Monitoring.PMM.Endpoint,
		o.config.Monitoring.PMM.Username, o.config.Monitoring.PMM.Password,
	)
	if err != nil {
		return errors.Join(err, errors.New("could not create a new PMM monitoring instance in Everest"))
	}

	o.monitoringInstanceName = o.config.Monitoring.NewInstanceName

	return nil
}

func (o *Install) createPMMMonitoringInstance(ctx context.Context, name, url, username, password string) error {
	_, err := o.everestClient.CreateMonitoringInstance(ctx, client.MonitoringInstanceCreateParams{
		Type: client.MonitoringInstanceCreateParamsTypePmm,
		Name: name,
		Url:  url,
		Pmm: &client.PMMMonitoringInstanceSpec{
			User:     username,
			Password: password,
		},
	})
	if err != nil {
		return errors.Join(err, errors.New("could not create a new monitoring instance"))
	}

	return nil
}

<<<<<<< HEAD
func (o *Install) configureEverestConnector() error {
	e, err := everestClient.NewProxiedEverest(o.kubeClient.Config(), everestNamespace)
=======
func (o *Install) configureEverestConnector(everestPwd string) error {
	e, err := everestClient.NewProxiedEverest(o.kubeClient.Config(), o.config.Namespace, everestPwd)
>>>>>>> a9add282
	if err != nil {
		return err
	}
	o.everestClient = e
	return nil
}

// runWizard runs installation wizard.
func (o *Install) runWizard() error {
	if err := o.runEverestWizard(); err != nil {
		return err
	}

	if err := o.runMonitoringWizard(); err != nil {
		return err
	}

	return o.runInstallWizard()
}

func (o *Install) runEverestWizard() error {
	var namespaces string
	pNamespace := &survey.Input{
		Message: "Namespaces to deploy Everest to. Comma separated",
		Default: namespaces,
	}
	if err := survey.AskOne(pNamespace, &namespaces); err != nil {
		return err
	}
	o.config.Namespaces = strings.Split(namespaces, ",")
	return nil
}

func (o *Install) runMonitoringWizard() error {
	pMonitor := &survey.Confirm{
		Message: "Do you want to enable monitoring?",
		Default: o.config.Monitoring.Enable,
	}
	err := survey.AskOne(pMonitor, &o.config.Monitoring.Enable)
	if err != nil {
		return err
	}

	if o.config.Monitoring.Enable {
		if err := o.runMonitoringConfigWizard(); err != nil {
			return err
		}
	}

	return nil
}

func (o *Install) runMonitoringConfigWizard() error {
	if o.config.Monitoring.PMM == nil {
		o.config.Monitoring.PMM = &PMMConfig{}
	}

	if o.config.Monitoring.InstanceName == "" {
		if err := o.runMonitoringNewURLWizard(); err != nil {
			return err
		}
	}

	return nil
}

func (o *Install) runMonitoringNewURLWizard() error {
	pURL := &survey.Input{
		Message: "PMM URL Endpoint",
		Default: o.config.Monitoring.PMM.Endpoint,
	}
	if err := survey.AskOne(
		pURL,
		&o.config.Monitoring.PMM.Endpoint,
		survey.WithValidator(survey.Required),
	); err != nil {
		return err
	}

	pUser := &survey.Input{
		Message: "Username",
		Default: o.config.Monitoring.PMM.Username,
	}
	if err := survey.AskOne(
		pUser,
		&o.config.Monitoring.PMM.Username,
		survey.WithValidator(survey.Required),
	); err != nil {
		return err
	}

	pPass := &survey.Password{Message: "Password"}
	if err := survey.AskOne(
		pPass,
		&o.config.Monitoring.PMM.Password,
		survey.WithValidator(survey.Required),
	); err != nil {
		return err
	}

	pName := &survey.Input{
		Message: "Name for the new monitoring instance",
		Default: o.config.Monitoring.NewInstanceName,
	}
	if err := survey.AskOne(
		pName,
		&o.config.Monitoring.NewInstanceName,
		survey.WithValidator(survey.Required),
	); err != nil {
		return err
	}

	return nil
}

func (o *Install) runInstallWizard() error {
	operatorOpts := []struct {
		label    string
		boolFlag *bool
	}{
		{"MySQL", &o.config.Operator.PXC},
		{"MongoDB", &o.config.Operator.PSMDB},
		{"PostgreSQL", &o.config.Operator.PG},
	}
	operatorLabels := make([]string, 0, len(operatorOpts))
	for _, v := range operatorOpts {
		operatorLabels = append(operatorLabels, v.label)
	}
	operatorDefaults := make([]string, 0, len(operatorOpts))
	for _, v := range operatorOpts {
		if *v.boolFlag {
			operatorDefaults = append(operatorDefaults, v.label)
		}
	}

	pOps := &survey.MultiSelect{
		Message: "What operators do you want to install?",
		Default: operatorDefaults,
		Options: operatorLabels,
	}
	opIndexes := []int{}
	if err := survey.AskOne(
		pOps,
		&opIndexes,
		survey.WithValidator(survey.MinItems(1)),
	); err != nil {
		return err
	}

	if len(opIndexes) == 0 {
		return errors.New("at least one operator needs to be selected")
	}

	// We reset all flags to false so we select only
	// the ones which the user selected in the multiselect.
	for _, op := range operatorOpts {
		*op.boolFlag = false
	}

	for _, i := range opIndexes {
		o.l.Debugf("Enabling %s operator", operatorOpts[i].label)
		*operatorOpts[i].boolFlag = true
	}

	return nil
}

// createNamespace provisions a namespace for Everest.
func (o *Install) createNamespace(namespace string) error {
	o.l.Infof("Creating namespace %s", namespace)
	err := o.kubeClient.CreateNamespace(namespace)
	if err != nil {
		return errors.Join(err, errors.New("could not provision namespace"))
	}

	o.l.Infof("Namespace %s has been created", namespace)
	return nil
}

// provisionAllOperators provisions all configured operators to a k8s cluster.
func (o *Install) provisionAllOperators(ctx context.Context, namespace string) error {
	o.l.Info("Started provisioning the cluster")
	if err := o.provisionOperators(ctx, namespace); err != nil {
		return err
	}

	return nil
}

func (o *Install) provisionOLM(ctx context.Context) error {
	o.l.Info("Installing Operator Lifecycle Manager")
	if err := o.kubeClient.InstallOLMOperator(ctx, false); err != nil {
		o.l.Error("failed installing OLM")
		return err
	}
	o.l.Info("OLM has been installed")
	o.l.Info("Installing Percona OLM Catalog")
	if err := o.kubeClient.InstallPerconaCatalog(ctx); err != nil {
		o.l.Errorf("failed installing OLM catalog: %v", err)
		return err
	}
	o.l.Info("Percona OLM Catalog has been installed")

	return nil
}

func (o *Install) provisionOperators(ctx context.Context, namespace string) error {
	g, gCtx := errgroup.WithContext(ctx)
	// We set the limit to 1 since operator installation
	// requires an update to the same installation plan which
	// results in race-conditions with a higher limit.
	// The limit can be removed after it's refactored.
	g.SetLimit(operatorInstallThreads)

	if o.config.Monitoring.Enable {
		g.Go(o.installOperator(gCtx, o.config.Channel.VictoriaMetrics, vmOperatorName, namespace))
	}

	if o.config.Operator.PXC {
		g.Go(o.installOperator(gCtx, o.config.Channel.PXC, pxcOperatorName, namespace))
	}
	if o.config.Operator.PSMDB {
		g.Go(o.installOperator(gCtx, o.config.Channel.PSMDB, psmdbOperatorName, namespace))
	}
	if o.config.Operator.PG {
		g.Go(o.installOperator(gCtx, o.config.Channel.PG, pgOperatorName, namespace))
	}
	if err := g.Wait(); err != nil {
		return err
	}

	return nil
}

func (o *Install) installOperator(ctx context.Context, channel, operatorName, namespace string) func() error {
	return func() error {
		// We check if the context has not been cancelled yet to return early
		if err := ctx.Err(); err != nil {
			o.l.Debugf("Cancelled %s operator installation due to context error: %s", operatorName, err)
			return err
		}

		o.l.Infof("Installing %s operator", operatorName)

		params := kubernetes.InstallOperatorRequest{
			Namespace:              namespace,
			Name:                   operatorName,
			OperatorGroup:          operatorGroup,
			CatalogSource:          catalogSource,
			CatalogSourceNamespace: catalogSourceNamespace,
			Channel:                channel,
			InstallPlanApproval:    v1alpha1.ApprovalManual,
		}
		if len(o.config.Namespaces) != 0 && operatorName == everestOperatorName {
			params.TargetNamespaces = o.config.Namespaces
			params.SubscriptionConfig = &v1alpha1.SubscriptionConfig{
				Env: []corev1.EnvVar{
					{
						Name:  everestWatchNamespacesEnvVar,
						Value: strings.Join(o.config.Namespaces, ","),
					},
				},
			}
		}

		if err := o.kubeClient.InstallOperator(ctx, params); err != nil {
			o.l.Errorf("failed installing %s operator", operatorName)
			return err
		}
		o.l.Infof("%s operator has been installed", operatorName)

		return nil
	}
}

<<<<<<< HEAD
func (o *Install) serviceAccountRolePolicyRules() []rbacv1.PolicyRule {
	return []rbacv1.PolicyRule{
		{
			APIGroups: []string{"everest.percona.com"},
			Resources: []string{"databaseclusters"},
			Verbs:     []string{"*"},
		},
		{
			APIGroups: []string{"everest.percona.com"},
			Resources: []string{"databaseengines"},
			Verbs:     []string{"*"},
		},
		{
			APIGroups: []string{"everest.percona.com"},
			Resources: []string{"databaseclusterrestores"},
			Verbs:     []string{"*"},
		},
		{
			APIGroups: []string{"everest.percona.com"},
			Resources: []string{"databaseclusterbackups"},
			Verbs:     []string{"*"},
		},
		{
			APIGroups: []string{"everest.percona.com"},
			Resources: []string{"backupstorages"},
			Verbs:     []string{"*"},
		},
		{
			APIGroups: []string{"everest.percona.com"},
			Resources: []string{"monitoringconfigs"},
			Verbs:     []string{"*"},
		},
		{
			APIGroups: []string{"operator.victoriametrics.com"},
			Resources: []string{"vmagents"},
			Verbs:     []string{"*"},
		},
		{
			APIGroups: []string{""},
			Resources: []string{"namespaces"},
			Verbs:     []string{"get"},
		},
		{
			APIGroups: []string{""},
			Resources: []string{"secrets"},
			Verbs:     []string{"*"},
		},
	}
=======
func (o *Install) generatePassword(ctx context.Context) (*password.ResetResponse, error) {
	o.l.Info("Creating password for Everest")

	r, err := password.NewReset(
		password.ResetConfig{
			KubeconfigPath: o.config.KubeconfigPath,
			Namespace:      o.config.Namespace,
		},
		o.l,
	)
	if err != nil {
		return nil, errors.Join(err, errors.New("could not initialize reset password"))
	}

	res, err := r.Run(ctx)
	if err != nil {
		return nil, errors.Join(err, errors.New("could not create password"))
	}

	o.l.Debug(res)

	return res, nil
}

func (o *Install) restartEverestOperatorPod(ctx context.Context) error {
	return o.kubeClient.RestartEverest(ctx, "everest-operator", o.config.Namespace)
>>>>>>> a9add282
}<|MERGE_RESOLUTION|>--- conflicted
+++ resolved
@@ -187,15 +187,17 @@
 	if err := o.createNamespace(everestNamespace); err != nil {
 		return err
 	}
+	pwd, err := o.generatePassword(ctx)
+	if err != nil {
+		return err
+	}
 	if err := o.installDefaultComponents(ctx); err != nil {
 		return err
 	}
-<<<<<<< HEAD
-
 	if err := o.provisionAllNamespaces(ctx); err != nil {
 		return err
 	}
-	if err := o.installEverest(ctx); err != nil {
+	if err := o.installEverest(ctx, pwd); err != nil {
 		return err
 	}
 	if err := o.kubeClient.UpdateClusterRoleBinding(ctx, everestServiceAccountClusterRoleBinding, o.config.Namespaces); err != nil {
@@ -218,20 +220,8 @@
 			return err
 		}
 	}
-=======
-	pwd, err := o.generatePassword(ctx)
-	if err != nil {
-		return err
-	}
-	if err := o.configureEverestConnector(pwd.Password); err != nil {
-		return err
-	}
-	if err := o.performProvisioning(ctx); err != nil {
-		return err
-	}
 
 	o.l.Info(pwd)
->>>>>>> a9add282
 
 	return nil
 }
@@ -262,7 +252,7 @@
 	return nil
 }
 
-func (o *Install) installEverest(ctx context.Context) error {
+func (o *Install) installEverest(ctx context.Context, pwd *password.ResetResponse) error {
 	if err := o.installOperator(ctx, o.config.Channel.Everest, everestOperatorName, everestNamespace)(); err != nil {
 		return err
 	}
@@ -283,7 +273,7 @@
 		}
 		o.l.Info("Everest has been installed. Configuring connection")
 	}
-	if err := o.configureEverestConnector(); err != nil {
+	if err := o.configureEverestConnector(pwd.Password); err != nil {
 		return err
 	}
 	return nil
@@ -432,13 +422,8 @@
 	return nil
 }
 
-<<<<<<< HEAD
-func (o *Install) configureEverestConnector() error {
-	e, err := everestClient.NewProxiedEverest(o.kubeClient.Config(), everestNamespace)
-=======
 func (o *Install) configureEverestConnector(everestPwd string) error {
-	e, err := everestClient.NewProxiedEverest(o.kubeClient.Config(), o.config.Namespace, everestPwd)
->>>>>>> a9add282
+	e, err := everestClient.NewProxiedEverest(o.kubeClient.Config(), everestNamespace, everestPwd)
 	if err != nil {
 		return err
 	}
@@ -714,7 +699,6 @@
 	}
 }
 
-<<<<<<< HEAD
 func (o *Install) serviceAccountRolePolicyRules() []rbacv1.PolicyRule {
 	return []rbacv1.PolicyRule{
 		{
@@ -763,14 +747,14 @@
 			Verbs:     []string{"*"},
 		},
 	}
-=======
+}
 func (o *Install) generatePassword(ctx context.Context) (*password.ResetResponse, error) {
 	o.l.Info("Creating password for Everest")
 
 	r, err := password.NewReset(
 		password.ResetConfig{
 			KubeconfigPath: o.config.KubeconfigPath,
-			Namespace:      o.config.Namespace,
+			Namespace:      everestNamespace,
 		},
 		o.l,
 	)
@@ -789,6 +773,5 @@
 }
 
 func (o *Install) restartEverestOperatorPod(ctx context.Context) error {
-	return o.kubeClient.RestartEverest(ctx, "everest-operator", o.config.Namespace)
->>>>>>> a9add282
+	return o.kubeClient.RestartEverest(ctx, "everest-operator", everestNamespace)
 }