// percona-everest-cli
// Copyright (C) 2023 Percona LLC
//
// Licensed under the Apache License, Version 2.0 (the "License");
// you may not use this file except in compliance with the License.
// You may obtain a copy of the License at
//
// http://www.apache.org/licenses/LICENSE-2.0
//
// Unless required by applicable law or agreed to in writing, software
// distributed under the License is distributed on an "AS IS" BASIS,
// WITHOUT WARRANTIES OR CONDITIONS OF ANY KIND, either express or implied.
// See the License for the specific language governing permissions and
// limitations under the License.
// Package install holds the main logic for installation commands.

// Package install ...
package install

import (
	"context"
	"errors"
	"fmt"
	"net/url"
	"os"
	"strings"

	"github.com/AlecAivazis/survey/v2"
	"github.com/operator-framework/api/pkg/operators/v1alpha1"
	"go.uber.org/zap"
	"golang.org/x/sync/errgroup"
	corev1 "k8s.io/api/core/v1"
	rbacv1 "k8s.io/api/rbac/v1"
	k8serrors "k8s.io/apimachinery/pkg/api/errors"

	"github.com/percona/percona-everest-cli/pkg/kubernetes"
	"github.com/percona/percona-everest-cli/pkg/token"
)

// Install implements the main logic for commands.
type Install struct {
	l *zap.SugaredLogger

	config     Config
	kubeClient *kubernetes.Kubernetes
}

const (
	everestBackendServiceName = "percona-everest-backend"
	everestOperatorName       = "everest-operator"
	pxcOperatorName           = "percona-xtradb-cluster-operator"
	psmdbOperatorName         = "percona-server-mongodb-operator"
	pgOperatorName            = "percona-postgresql-operator"
	vmOperatorName            = "victoriametrics-operator"
	operatorInstallThreads    = 1

	everestServiceAccount                   = "everest-admin"
	everestServiceAccountRole               = "everest-admin-role"
	everestServiceAccountRoleBinding        = "everest-admin-role-binding"
	everestServiceAccountClusterRoleBinding = "everest-admin-cluster-role-binding"

	everestOperatorChannel = "stable-v0"
	pxcOperatorChannel     = "stable-v1"
	psmdbOperatorChannel   = "stable-v1"
	pgOperatorChannel      = "stable-v2"
	vmOperatorChannel      = "stable-v0"

	// catalogSource is the name of the catalog source.
	catalogSource = "everest-catalog"

	// systemOperatorGroup is the name of the system operator group.
	systemOperatorGroup = "everest-system"
	// monitoringOperatorGroup is the name of the monitoring operator group.
	monitoringOperatorGroup = "everest-monitoring"
	// dbsOperatorGroup is the name of the database operator group.
	dbsOperatorGroup = "everest-databases"

	// SystemNamespace is the namespace where everest is installed.
	SystemNamespace = "everest-system"
	// MonitoringNamespace is the namespace where the monitoring stack is installed.
	MonitoringNamespace = "everest-monitoring"
	// EverestMonitoringNamespaceEnvVar is the name of the environment variable that holds the monitoring namespace.
	EverestMonitoringNamespaceEnvVar = "MONITORING_NAMESPACE"
	// disableTelemetryEnvVar is the name of the environment variable that disables telemetry.
	disableTelemetryEnvVar = "DISABLE_TELEMETRY"
)

type (
	// Config stores configuration for the operators.
	Config struct {
		// Namespaces defines comma-separated list of namespaces that everest can operate in.
		Namespaces string `mapstructure:"namespaces"`
		// SkipWizard skips wizard during installation.
		SkipWizard bool `mapstructure:"skip-wizard"`
		// KubeconfigPath is a path to a kubeconfig
		KubeconfigPath string `mapstructure:"kubeconfig"`

		Operator OperatorConfig
	}

	// OperatorConfig identifies which operators shall be installed.
	OperatorConfig struct {
		// PG stores if PostgresSQL shall be installed.
		PG bool `mapstructure:"postgresql"`
		// PSMDB stores if MongoDB shall be installed.
		PSMDB bool `mapstructure:"mongodb"`
		// PXC stores if XtraDB Cluster shall be installed.
		PXC bool `mapstructure:"xtradb-cluster"`
	}
)

// NamespacesList returns list of the namespaces that everest can operate in.
func (c Config) NamespacesList() []string {
	return strings.Split(c.Namespaces, ",")
}

// NewInstall returns a new Install struct.
func NewInstall(c Config, l *zap.SugaredLogger) (*Install, error) {
	cli := &Install{
		config: c,
		l:      l.With("component", "install"),
	}

	k, err := kubernetes.New(c.KubeconfigPath, cli.l)
	if err != nil {
		var u *url.Error
		if errors.As(err, &u) {
			cli.l.Error("Could not connect to Kubernetes. " +
				"Make sure Kubernetes is running and is accessible from this computer/server.")
		}
		return nil, err
	}
	cli.kubeClient = k
	return cli, nil
}

// Run runs the operators installation process.
func (o *Install) Run(ctx context.Context) error {
	if err := o.populateConfig(); err != nil {
		return err
	}

	if err := o.provisionOLM(ctx); err != nil {
		return err
	}

	if err := o.provisionMonitoringStack(ctx); err != nil {
		return err
	}

	if err := o.provisionDBNamespaces(ctx); err != nil {
		return err
	}

	if err := o.provisionEverestOperator(ctx); err != nil {
		return err
	}

	if err := o.provisionEverest(ctx); err != nil {
		return err
	}
	_, err := o.kubeClient.GetSecret(ctx, token.SecretName, SystemNamespace)
	if err != nil && !k8serrors.IsNotFound(err) {
		return errors.Join(err, errors.New("could not get the everest token secret"))
	}
	if err != nil && k8serrors.IsNotFound(err) {
		pwd, err := o.generateToken(ctx)
		if err != nil {
			return err
		}
		o.l.Info("\n" + pwd.String() + "\n\n")
	}

	return nil
}

func (o *Install) populateConfig() error {
	if !o.config.SkipWizard {
		if err := o.runWizard(); err != nil {
			return err
		}
	}

	if len(o.config.NamespacesList()) == 0 {
		return errors.New("namespace list is empty. Specify the comma-separated list of namespaces using the --namespaces flag, at least one namespace is required")
	}
<<<<<<< HEAD
	for _, ns := range o.config.Namespaces {
		if ns == SystemNamespace || ns == MonitoringNamespace {
=======

	for _, ns := range o.config.NamespacesList() {
		if ns == SystemNamespace || ns == monitoringNamespace {
>>>>>>> f5d68f14
			return fmt.Errorf("'%s' namespace is reserved for Everest internals. Please specify another namespace", ns)
		}
	}

	return nil
}

func (o *Install) installVMOperator(ctx context.Context) error {
	o.l.Info("Creating operator group for everest")
	if err := o.kubeClient.CreateOperatorGroup(ctx, monitoringOperatorGroup, MonitoringNamespace, []string{}); err != nil {
		return err
	}
	o.l.Infof("Installing %s operator", vmOperatorName)

	params := kubernetes.InstallOperatorRequest{
		Namespace:              MonitoringNamespace,
		Name:                   vmOperatorName,
		OperatorGroup:          monitoringOperatorGroup,
		CatalogSource:          catalogSource,
		CatalogSourceNamespace: kubernetes.OLMNamespace,
		Channel:                vmOperatorChannel,
		InstallPlanApproval:    v1alpha1.ApprovalManual,
	}

	if err := o.kubeClient.InstallOperator(ctx, params); err != nil {
		o.l.Errorf("failed installing %s operator", vmOperatorName)
		return err
	}
	o.l.Infof("%s operator has been installed", vmOperatorName)
	return nil
}

func (o *Install) provisionMonitoringStack(ctx context.Context) error {
	l := o.l.With("action", "monitoring")
	if err := o.createNamespace(MonitoringNamespace); err != nil {
		return err
	}

	l.Info("Preparing k8s cluster for monitoring")
	if err := o.installVMOperator(ctx); err != nil {
		return err
	}
	if err := o.kubeClient.ProvisionMonitoring(MonitoringNamespace); err != nil {
		return errors.Join(err, errors.New("could not provision monitoring configuration"))
	}

	l.Info("K8s cluster monitoring has been provisioned successfully")
	return nil
}

func (o *Install) provisionEverestOperator(ctx context.Context) error {
	if err := o.createNamespace(SystemNamespace); err != nil {
		return err
	}

	o.l.Info("Creating operator group for everest")
	if err := o.kubeClient.CreateOperatorGroup(ctx, systemOperatorGroup, SystemNamespace, o.config.NamespacesList()); err != nil {
		return err
	}

	if err := o.installOperator(ctx, everestOperatorChannel, everestOperatorName, SystemNamespace)(); err != nil {
		return err
	}

	return nil
}

func (o *Install) provisionEverest(ctx context.Context) error {
	d, err := o.kubeClient.GetDeployment(ctx, kubernetes.PerconaEverestDeploymentName, SystemNamespace)
	var everestExists bool
	if err != nil && !k8serrors.IsNotFound(err) {
		return err
	}
	if d != nil && d.Name == kubernetes.PerconaEverestDeploymentName {
		everestExists = true
	}

	if !everestExists {
		o.l.Info(fmt.Sprintf("Deploying Everest to %s", SystemNamespace))
		err = o.kubeClient.InstallEverest(ctx, SystemNamespace)
		if err != nil {
			return err
		}
	} else {
		o.l.Info("Restarting Everest")
		if err := o.kubeClient.RestartEverest(ctx, everestOperatorName, SystemNamespace); err != nil {
			return err
		}
		if err := o.kubeClient.RestartEverest(ctx, everestBackendServiceName, SystemNamespace); err != nil {
			return err
		}
	}

	o.l.Info("Updating cluster role bindings for everest-admin")
	if err := o.kubeClient.UpdateClusterRoleBinding(ctx, everestServiceAccountClusterRoleBinding, o.config.NamespacesList()); err != nil {
		return err
	}

	return nil
}

func (o *Install) provisionDBNamespaces(ctx context.Context) error {
	for _, namespace := range o.config.NamespacesList() {
		namespace := namespace
		if err := o.createNamespace(namespace); err != nil {
			return err
		}
		if err := o.kubeClient.CreateOperatorGroup(ctx, dbsOperatorGroup, namespace, []string{}); err != nil {
			return err
		}

		o.l.Infof("Installing operators into %s namespace", namespace)
		if err := o.provisionOperators(ctx, namespace); err != nil {
			return err
		}
		o.l.Info("Creating role for the Everest service account")
		err := o.kubeClient.CreateRole(namespace, everestServiceAccountRole, o.serviceAccountRolePolicyRules())
		if err != nil {
			return errors.Join(err, errors.New("could not create role"))
		}

		o.l.Info("Binding role to the Everest Service account")
		err = o.kubeClient.CreateRoleBinding(
			namespace,
			everestServiceAccountRoleBinding,
			everestServiceAccountRole,
			everestServiceAccount,
		)
		if err != nil {
			return errors.Join(err, errors.New("could not create role binding"))
		}
	}

	return nil
}

// runWizard runs installation wizard.
func (o *Install) runWizard() error {
	if err := o.runEverestWizard(); err != nil {
		return err
	}

	return o.runInstallWizard()
}

func (o *Install) runEverestWizard() error {
	var namespaces string
	pNamespace := &survey.Input{
		Message: "Namespaces managed by Everest (comma separated)",
		Default: namespaces,
	}
	if err := survey.AskOne(pNamespace, &namespaces); err != nil {
		return err
	}

	nsList := strings.Split(namespaces, ",")
	for _, ns := range nsList {
		ns = strings.TrimSpace(ns)
		if ns == "" {
			continue
		}

		if ns == SystemNamespace {
			return fmt.Errorf("'%s' namespace is reserved for Everest internals. Please specify another namespace", ns)
		}

		if o.config.Namespaces != "" {
			o.config.Namespaces += ","
		}

		o.config.Namespaces += ns
	}

	if len(o.config.NamespacesList()) == 0 {
		return errors.New("namespace list is empty. Specify at least one namespace")
	}

	return nil
}

func (o *Install) runInstallWizard() error {
	operatorOpts := []struct {
		label    string
		boolFlag *bool
	}{
		{"MySQL", &o.config.Operator.PXC},
		{"MongoDB", &o.config.Operator.PSMDB},
		{"PostgreSQL", &o.config.Operator.PG},
	}
	operatorLabels := make([]string, 0, len(operatorOpts))
	for _, v := range operatorOpts {
		operatorLabels = append(operatorLabels, v.label)
	}
	operatorDefaults := make([]string, 0, len(operatorOpts))
	for _, v := range operatorOpts {
		if *v.boolFlag {
			operatorDefaults = append(operatorDefaults, v.label)
		}
	}

	pOps := &survey.MultiSelect{
		Message: "What operators do you want to install?",
		Default: operatorDefaults,
		Options: operatorLabels,
	}
	opIndexes := []int{}
	if err := survey.AskOne(
		pOps,
		&opIndexes,
		survey.WithValidator(survey.MinItems(1)),
	); err != nil {
		return err
	}

	if len(opIndexes) == 0 {
		return errors.New("at least one operator needs to be selected")
	}

	// We reset all flags to false so we select only
	// the ones which the user selected in the multiselect.
	for _, op := range operatorOpts {
		*op.boolFlag = false
	}

	for _, i := range opIndexes {
		o.l.Debugf("Enabling %s operator", operatorOpts[i].label)
		*operatorOpts[i].boolFlag = true
	}

	return nil
}

// createNamespace provisions a namespace for Everest.
func (o *Install) createNamespace(namespace string) error {
	o.l.Infof("Creating namespace %s", namespace)
	err := o.kubeClient.CreateNamespace(namespace)
	if err != nil {
		return errors.Join(err, errors.New("could not provision namespace"))
	}

	o.l.Infof("Namespace %s has been created", namespace)
	return nil
}

func (o *Install) provisionOLM(ctx context.Context) error {
	o.l.Info("Installing Operator Lifecycle Manager")
	if err := o.kubeClient.InstallOLMOperator(ctx, false); err != nil {
		o.l.Error("failed installing OLM")
		return err
	}
	o.l.Info("OLM has been installed")
	o.l.Info("Installing Percona OLM Catalog")
	if err := o.kubeClient.InstallPerconaCatalog(ctx); err != nil {
		o.l.Errorf("failed installing OLM catalog: %v", err)
		return err
	}
	o.l.Info("Percona OLM Catalog has been installed")

	return nil
}

func (o *Install) provisionOperators(ctx context.Context, namespace string) error {
	g, gCtx := errgroup.WithContext(ctx)
	// We set the limit to 1 since operator installation
	// requires an update to the same installation plan which
	// results in race-conditions with a higher limit.
	// The limit can be removed after it's refactored.
	g.SetLimit(operatorInstallThreads)

	if o.config.Operator.PXC {
		g.Go(o.installOperator(gCtx, pxcOperatorChannel, pxcOperatorName, namespace))
	}
	if o.config.Operator.PSMDB {
		g.Go(o.installOperator(gCtx, psmdbOperatorChannel, psmdbOperatorName, namespace))
	}
	if o.config.Operator.PG {
		g.Go(o.installOperator(gCtx, pgOperatorChannel, pgOperatorName, namespace))
	}
	if err := g.Wait(); err != nil {
		return err
	}

	return nil
}

func (o *Install) installOperator(ctx context.Context, channel, operatorName, namespace string) func() error {
	return func() error {
		// We check if the context has not been cancelled yet to return early
		if err := ctx.Err(); err != nil {
			o.l.Debugf("Cancelled %s operator installation due to context error: %s", operatorName, err)
			return err
		}

		o.l.Infof("Installing %s operator", operatorName)

		disableTelemetry, ok := os.LookupEnv(disableTelemetryEnvVar)
		if !ok || disableTelemetry != "true" {
			disableTelemetry = "false"
		}

		params := kubernetes.InstallOperatorRequest{
			Namespace:              namespace,
			Name:                   operatorName,
			OperatorGroup:          systemOperatorGroup,
			CatalogSource:          catalogSource,
			CatalogSourceNamespace: kubernetes.OLMNamespace,
			Channel:                channel,
			InstallPlanApproval:    v1alpha1.ApprovalManual,
			SubscriptionConfig: &v1alpha1.SubscriptionConfig{
				Env: []corev1.EnvVar{
					{
						Name:  disableTelemetryEnvVar,
						Value: disableTelemetry,
					},
				},
			},
		}
		if operatorName == everestOperatorName {
			params.TargetNamespaces = o.config.NamespacesList()
			params.SubscriptionConfig.Env = append(params.SubscriptionConfig.Env, []corev1.EnvVar{
				{
					Name:  EverestMonitoringNamespaceEnvVar,
					Value: MonitoringNamespace,
				},
				{
					Name:  kubernetes.EverestDBNamespacesEnvVar,
					Value: o.config.Namespaces,
				},
			}...)
		}

		if err := o.kubeClient.InstallOperator(ctx, params); err != nil {
			o.l.Errorf("failed installing %s operator", operatorName)
			return err
		}
		o.l.Infof("%s operator has been installed", operatorName)

		return nil
	}
}

func (o *Install) serviceAccountRolePolicyRules() []rbacv1.PolicyRule {
	return []rbacv1.PolicyRule{
		{
			APIGroups: []string{"everest.percona.com"},
			Resources: []string{"databaseclusters"},
			Verbs:     []string{"*"},
		},
		{
			APIGroups: []string{"everest.percona.com"},
			Resources: []string{"databaseengines"},
			Verbs:     []string{"*"},
		},
		{
			APIGroups: []string{"everest.percona.com"},
			Resources: []string{"databaseclusterrestores"},
			Verbs:     []string{"*"},
		},
		{
			APIGroups: []string{"everest.percona.com"},
			Resources: []string{"databaseclusterbackups"},
			Verbs:     []string{"*"},
		},
		{
			APIGroups: []string{"everest.percona.com"},
			Resources: []string{"backupstorages"},
			Verbs:     []string{"*"},
		},
		{
			APIGroups: []string{"everest.percona.com"},
			Resources: []string{"monitoringconfigs"},
			Verbs:     []string{"*"},
		},
		{
			APIGroups: []string{"operator.victoriametrics.com"},
			Resources: []string{"vmagents"},
			Verbs:     []string{"*"},
		},
		{
			APIGroups: []string{""},
			Resources: []string{"namespaces"},
			Verbs:     []string{"get"},
		},
		{
			APIGroups: []string{""},
			Resources: []string{"secrets"},
			Verbs:     []string{"*"},
		},
	}
}

func (o *Install) generateToken(ctx context.Context) (*token.ResetResponse, error) {
	o.l.Info("Creating token for Everest")

	r, err := token.NewReset(
		token.ResetConfig{
			KubeconfigPath: o.config.KubeconfigPath,
			Namespace:      SystemNamespace,
		},
		o.l,
	)
	if err != nil {
		return nil, errors.Join(err, errors.New("could not initialize reset token"))
	}

	res, err := r.Run(ctx)
	if err != nil {
		return nil, errors.Join(err, errors.New("could not create token"))
	}

	return res, nil
}<|MERGE_RESOLUTION|>--- conflicted
+++ resolved
@@ -184,14 +184,9 @@
 	if len(o.config.NamespacesList()) == 0 {
 		return errors.New("namespace list is empty. Specify the comma-separated list of namespaces using the --namespaces flag, at least one namespace is required")
 	}
-<<<<<<< HEAD
-	for _, ns := range o.config.Namespaces {
+
+	for _, ns := range o.config.NamespacesList() {
 		if ns == SystemNamespace || ns == MonitoringNamespace {
-=======
-
-	for _, ns := range o.config.NamespacesList() {
-		if ns == SystemNamespace || ns == monitoringNamespace {
->>>>>>> f5d68f14
 			return fmt.Errorf("'%s' namespace is reserved for Everest internals. Please specify another namespace", ns)
 		}
 	}
