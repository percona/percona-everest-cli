// Package list holds the main logic for list commands.
package list

import (
	"context"
	"sort"
	"strings"

	goversion "github.com/hashicorp/go-version"
	everestv1alpha1 "github.com/percona/everest-operator/api/v1alpha1"
	"github.com/percona/percona-everest-backend/client"
	"go.uber.org/zap"
)

// Versions implements the main logic for commands.
type Versions struct {
	config        VersionsConfig
	everestClient everestClientConnector
	l             *zap.SugaredLogger
}

type (
	// VersionsConfig stores configuration for the versions command.
	VersionsConfig struct {
		KubernetesID string `mapstructure:"kubernetes-id"`
		Everest      EverestConfig

		// Type represents a database engine type.
		Type string
	}
)

type (
	// VersionsList stores a list of versions per engine type.
	VersionsList map[everestv1alpha1.EngineType]goversion.Collection
)

// String returns string result of database engines list.
func (v VersionsList) String() string {
	out := make([]string, 0, len(v))
	for engine, versions := range v {
		out = append(out, "-----", string(engine), "-----")

		sort.Sort(sort.Reverse(versions))
		for _, ver := range versions {
			out = append(out, ver.Original())
		}
	}

	return strings.Join(out, "\n")
}

// NewVersions returns a new Versions struct.
<<<<<<< HEAD
func NewVersions(c VersionsConfig, everestClient everestClientConnector) *Versions {
=======
func NewVersions(c *VersionsConfig, everestClient everestClientConnector, l *zap.SugaredLogger) *Versions {
	if c == nil {
		panic("VersionsConfig is required")
	}

>>>>>>> 5586f770
	cli := &Versions{
		config:        c,
		everestClient: everestClient,
		l:             l.With("component", "list/versions"),
	}

	return cli
}

// Run runs the versions list command.
func (v *Versions) Run(ctx context.Context) (VersionsList, error) {
	dbEngines, err := v.everestClient.ListDatabaseEngines(ctx, v.config.KubernetesID)
	if err != nil {
		return nil, err
	}

	if dbEngines.Items == nil {
		res := make(VersionsList)
		return res, nil
	}

	return v.parseVersions(*dbEngines.Items)
}

func (v *Versions) parseVersions(items []client.DatabaseEngine) (VersionsList, error) {
	res := make(VersionsList)
	for _, db := range items {
		if v.checkIfSkip(db) {
			continue
		}

		engineType := everestv1alpha1.EngineType(db.Spec.Type)
		if _, ok := res[engineType]; !ok {
			res[engineType] = make(goversion.Collection, 0, len(*db.Status.AvailableVersions.Engine))
		}

		for version := range *db.Status.AvailableVersions.Engine {
			ver, err := goversion.NewVersion(version)
			if err != nil {
				return nil, err
			}
			res[engineType] = append(res[engineType], ver)
		}
	}

	return res, nil
}

func (v *Versions) checkIfSkip(db client.DatabaseEngine) bool {
	if db.Spec == nil {
		return true
	}

	if v.config.Type != "" && db.Spec.Type != v.config.Type {
		return true
	}

	if db.Status == nil || db.Status.AvailableVersions == nil || db.Status.AvailableVersions.Engine == nil {
		return true
	}

	return false
}<|MERGE_RESOLUTION|>--- conflicted
+++ resolved
@@ -51,15 +51,7 @@
 }
 
 // NewVersions returns a new Versions struct.
-<<<<<<< HEAD
-func NewVersions(c VersionsConfig, everestClient everestClientConnector) *Versions {
-=======
-func NewVersions(c *VersionsConfig, everestClient everestClientConnector, l *zap.SugaredLogger) *Versions {
-	if c == nil {
-		panic("VersionsConfig is required")
-	}
-
->>>>>>> 5586f770
+func NewVersions(c VersionsConfig, everestClient everestClientConnector, l *zap.SugaredLogger) *Versions {
 	cli := &Versions{
 		config:        c,
 		everestClient: everestClient,
